--- conflicted
+++ resolved
@@ -5,11 +5,7 @@
     <parent>
         <artifactId>skills-service-parent</artifactId>
         <groupId>skill-tree</groupId>
-<<<<<<< HEAD
-        <version>1.3.2-SNAPSHOT</version>
-=======
         <version>1.4.0-SNAPSHOT</version>
->>>>>>> 31fa1e4d
     </parent>
     <modelVersion>4.0.0</modelVersion>
 
