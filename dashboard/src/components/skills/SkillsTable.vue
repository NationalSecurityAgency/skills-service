--- conflicted
+++ resolved
@@ -351,7 +351,6 @@
         required: false,
         default: '',
       },
-<<<<<<< HEAD
       disableCopy: {
         type: Boolean,
         required: false,
@@ -361,12 +360,11 @@
         type: String,
         required: false,
         default: '',
-=======
+      },
       pageSize: {
         type: Number,
         required: false,
         default: 10,
->>>>>>> de646d03
       },
     },
     components: {
