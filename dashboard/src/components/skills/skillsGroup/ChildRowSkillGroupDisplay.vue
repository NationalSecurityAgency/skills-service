--- conflicted
+++ resolved
@@ -194,7 +194,12 @@
         }
         return res;
       },
-<<<<<<< HEAD
+      maxSkillsToShow() {
+        if (this.$store.getters.config) {
+          return Number(this.$store.getters.config.maxSkillsPerSubject);
+        }
+        return 10;
+      },
       goLiveDisabled() {
         if (this.$store.getters.config) {
           if (this.group.enabled) {
@@ -217,13 +222,6 @@
       },
       disabledMessage() {
         return `This group cannot be enabled. The maximum number of Skills allowed per subject is ${this.$store.getters.config.maxSkillsPerSubject}.`;
-=======
-      maxSkillsToShow() {
-        if (this.$store.getters.config) {
-          return Number(this.$store.getters.config.maxSkillsPerSubject);
-        }
-        return 10;
->>>>>>> de646d03
       },
     },
     methods: {
