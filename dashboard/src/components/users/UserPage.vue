--- conflicted
+++ resolved
@@ -17,14 +17,7 @@
   <div>
     <page-header :loading="isLoading" :options="headerOptions"/>
 
-<<<<<<< HEAD
-    <navigation v-if="userIdForDisplay" :nav-items="[
-          {name: 'Client Display', iconClass: 'fa-user skills-color-skills', page: 'ClientDisplayPreview'},
-          {name: 'Performed Skills', iconClass: 'fa-award skills-color-events', page: 'UserSkillEvents'},
-        ]">
-=======
     <navigation v-if="userIdForDisplay" :nav-items="getNavItems()">
->>>>>>> 5111bcc1
     </navigation>
   </div>
 </template>
