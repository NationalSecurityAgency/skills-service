--- conflicted
+++ resolved
@@ -478,7 +478,38 @@
       approvalSelected() {
         return this.selfReport.selected === 'Approval';
       },
-<<<<<<< HEAD
+      shouldShowCustomLabelsConfig() {
+        return this.showCustomLabelsConfigToggle
+          || this.settings.projectDisplayName.value !== 'Project' || this.settings.projectDisplayName.dirty
+          || this.settings.subjectDisplayName.value !== 'Subject' || this.settings.subjectDisplayName.dirty
+          || this.settings.groupDisplayName.value !== 'Group' || this.settings.groupDisplayName.dirty
+          || this.settings.skillDisplayName.value !== 'Skill' || this.settings.skillDisplayName.dirty
+          || this.settings.levelDisplayName.value !== 'Level' || this.settings.levelDisplayName.dirty;
+      },
+      showCustomLabelsConfigLabel() {
+        if (this.showCustomLabelsConfigToggle) {
+          return 'Enabled';
+        }
+        return 'Disabled';
+      },
+      selfReportingEnabledLabel() {
+        if (this.selfReport.enabled) {
+          return 'Enabled';
+        }
+        return 'Disabled';
+      },
+      rankOptOutLabel() {
+        if (this.settings.rankAndLeaderboardOptOut.value) {
+          return 'Enabled';
+        }
+        return 'Disabled';
+      },
+      usePointsForLevelsLabel() {
+        if (this.settings.levelPointsEnabled.value) {
+          return 'Enabled';
+        }
+        return 'Disabled';
+      },
       projectVisibilityOptions() {
         const opts = [
           { value: publicNotDiscoverable, text: 'Public Not Discoverable' },
@@ -504,39 +535,6 @@
         if (newVal === false && oldVal === true && this.errMsg !== null) {
           this.errMsg = null;
         }
-=======
-      shouldShowCustomLabelsConfig() {
-        return this.showCustomLabelsConfigToggle
-          || this.settings.projectDisplayName.value !== 'Project' || this.settings.projectDisplayName.dirty
-          || this.settings.subjectDisplayName.value !== 'Subject' || this.settings.subjectDisplayName.dirty
-          || this.settings.groupDisplayName.value !== 'Group' || this.settings.groupDisplayName.dirty
-          || this.settings.skillDisplayName.value !== 'Skill' || this.settings.skillDisplayName.dirty
-          || this.settings.levelDisplayName.value !== 'Level' || this.settings.levelDisplayName.dirty;
-      },
-      showCustomLabelsConfigLabel() {
-        if (this.showCustomLabelsConfigToggle) {
-          return 'Enabled';
-        }
-        return 'Disabled';
-      },
-      selfReportingEnabledLabel() {
-        if (this.selfReport.enabled) {
-          return 'Enabled';
-        }
-        return 'Disabled';
-      },
-      rankOptOutLabel() {
-        if (this.settings.rankAndLeaderboardOptOut.value) {
-          return 'Enabled';
-        }
-        return 'Disabled';
-      },
-      usePointsForLevelsLabel() {
-        if (this.settings.levelPointsEnabled.value) {
-          return 'Enabled';
-        }
-        return 'Disabled';
->>>>>>> 519e0eee
       },
     },
     methods: {
