--- conflicted
+++ resolved
@@ -40,11 +40,7 @@
             <span v-else data-cy="info-snap-footer" class="text-nowrap" title="Great job, you have contributed to all projects!">Great job, you have contributed to all projects!</span>
           </b-col>
           <b-col cols="auto">
-<<<<<<< HEAD
-            <span class="float-right"><b-button :to="{ name: 'MyUsagePage', params: { projects } }" variant="outline-info" size="sm" data-cy="viewUsageBtn"><i class="fas fa-chart-line"/> Usage</b-button></span>
-=======
-            <span class="float-right"><b-button :to="{ name: 'MyUsagePage', params: { projects } }" variant="outline-info" size="sm" data-cy="viewUsageBtn"><i class="fas fa-eye"/> My Usage</b-button></span>
->>>>>>> caa057a9
+            <span class="float-right"><b-button :to="{ name: 'MyUsagePage', params: { projects } }" variant="outline-info" size="sm" data-cy="viewUsageBtn"><i class="fas fa-chart-line"/> My Usage</b-button></span>
           </b-col>
         </b-row>
       </b-col>
