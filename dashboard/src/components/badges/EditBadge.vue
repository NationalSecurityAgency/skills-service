--- conflicted
+++ resolved
@@ -61,7 +61,6 @@
             </ValidationProvider>
           </div>
 
-<<<<<<< HEAD
           <b-card class="mt-1">
             <div class="form-group">
               <label><b-form-checkbox data-cy="timeLimitCheckbox" id="checkbox-1" class="d-inline" v-model="badgeInternal.timeLimitEnabled" v-on:input="resetTimeLimit"/>Bonus Award
@@ -136,7 +135,7 @@
               </div>
             </div>
           </b-card>
-=======
+
           <div class="form-group">
             <label><b-form-checkbox data-cy="timeLimitCheckbox" id="checkbox-1" class="d-inline" v-model="badgeInternal.timeLimitEnabled" v-on:input="resetTimeLimit"/>Reward Time Limit
               <inline-help
@@ -186,7 +185,6 @@
             </div>
 
           </div>
->>>>>>> f245334b
 
           <help-url-input class="mt-3"
                           :next-focus-el="previousFocus"
@@ -314,11 +312,8 @@
         expirationHrs,
         expirationMins,
         timeLimitEnabled,
-<<<<<<< HEAD
         awardIconClass: 'fas fa-car-side',
         awardName: 'Speedy Finish',
-=======
->>>>>>> f245334b
         ...this.badge,
       };
       // convert string to Date objects
@@ -339,11 +334,8 @@
           expirationHrs,
           expirationMins,
           timeLimitEnabled,
-<<<<<<< HEAD
           awardIconClass: 'fas fa-car-side',
           awardName: 'Speedy Finish',
-=======
->>>>>>> f245334b
         },
         limitTimeframe: limitedTimeframe,
         show: this.value,
