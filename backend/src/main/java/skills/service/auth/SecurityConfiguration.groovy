--- conflicted
+++ resolved
@@ -33,15 +33,10 @@
             http
                     .csrf().disable()
                     .authorizeRequests()
-<<<<<<< HEAD
-                    .antMatchers("/", "/favicon.ico", "/icons/**", "/static/**", "/error", "/oauth/**", "/login*", "/performLogin", "/createAccount", "/app/userInfo", "/app/users/validExistingDashboardUserId/*", "/app/oAuthProviders", "index.html").permitAll()
+                    .antMatchers("/", "/favicon.ico", "/icons/**", "/static/**", "/error", "/oauth/**", "/login*", "/bootstrap/**", "/performLogin", "/createAccount", "/createRootAccount", '/grantFirstRoot', "/app/userInfo", "/app/users/validExistingDashboardUserId/*", "/app/oAuthProviders", "index.html").permitAll()
                     .antMatchers('/admin/**').hasRole('PROJECT_ADMIN')
                     .antMatchers('/server/**').hasAnyRole('SERVER', 'PROJECT_ADMIN')
-=======
-                    .antMatchers("/", "/favicon.ico", "/icons/**", "/static/**", "/error", "/oauth/**", "/login*", "/bootstrap/**", "/performLogin", "/createAccount", "/createRootAccount", '/grantFirstRoot', "/app/userInfo", "/app/users/validExistingUserId/*", "/app/oAuthProviders", "index.html").permitAll()
-                    .antMatchers('/admin/**').hasRole('PROJECT_ADMIN')
                     .antMatchers('/grantRoot').hasRole('SUPER_DUPER_USER')
->>>>>>> f8f75970
                     .anyRequest().authenticated()
             http.headers().frameOptions().sameOrigin()
             return http
