<?xml version="1.0" encoding="UTF-8"?>
<project xmlns="http://maven.apache.org/POM/4.0.0"
         xmlns:xsi="http://www.w3.org/2001/XMLSchema-instance"
         xsi:schemaLocation="http://maven.apache.org/POM/4.0.0 http://maven.apache.org/xsd/maven-4.0.0.xsd">
    <parent>
        <artifactId>skills-service</artifactId>
        <groupId>skills</groupId>
<<<<<<< HEAD
        <version>1.2.0-SNAPSHOT</version>
=======
        <version>1.0.2-SNAPSHOT</version>
>>>>>>> 5adf8c74
    </parent>
    <modelVersion>4.0.0</modelVersion>


    <artifactId>backend</artifactId>

    <dependencies>
        <!-- TEMP -->
        <dependency>
            <groupId>fr.opensagres.xdocreport.sfntly</groupId>
            <artifactId>sfntly</artifactId>
            <version>1.0.0</version>
        </dependency>

        <dependency>
            <groupId>com.auth0</groupId>
            <artifactId>java-jwt</artifactId>
            <version>3.4.1</version>
        </dependency>
        <dependency>
            <groupId>commons-codec</groupId>
            <artifactId>commons-codec</artifactId>
            <version>1.11</version>
        </dependency>
        <dependency>
            <groupId>org.apache.commons</groupId>
            <artifactId>commons-text</artifactId>
            <version>1.6</version>
        </dependency>

        <dependency>
            <groupId>org.jsoup</groupId>
            <artifactId>jsoup</artifactId>
            <version>1.10.2</version>
        </dependency>

        <!-- need to explicitly include jaxb deps when using jdk >= 9 -->
        <dependency>
            <groupId>javax.xml.bind</groupId>
            <artifactId>jaxb-api</artifactId>
            <version>2.3.0</version>
        </dependency>
        <dependency>
            <groupId>com.sun.xml.bind</groupId>
            <artifactId>jaxb-core</artifactId>
            <version>2.3.0</version>
        </dependency>
        <dependency>
            <groupId>com.sun.xml.bind</groupId>
            <artifactId>jaxb-impl</artifactId>
            <version>2.3.0</version>
        </dependency>

        <dependency>
            <groupId>org.springframework.security</groupId>
            <artifactId>spring-security-oauth2-client</artifactId>
        </dependency>
        <dependency>
            <groupId>org.springframework.security</groupId>
            <artifactId>spring-security-oauth2-jose</artifactId>
        </dependency>
        <dependency>
            <groupId>org.springframework.security.oauth.boot</groupId>
            <artifactId>spring-security-oauth2-autoconfigure</artifactId>
            <version>2.0.0.RELEASE</version>
            <!--<version>${springboot.version}</version>-->
        </dependency>
        <dependency>
            <groupId>org.springframework.boot</groupId>
            <artifactId>spring-boot-starter-mail</artifactId>
        </dependency>

        <dependency>
            <groupId>org.codehaus.groovy</groupId>
            <artifactId>groovy-all</artifactId>
            <version>${groovy.version}</version>
            <type>pom</type>
        </dependency>

        <dependency>
            <groupId>org.codehaus.groovy</groupId>
            <artifactId>groovy-datetime</artifactId>
            <version>${groovy.version}</version>
        </dependency>
        <dependency>
            <groupId>org.codehaus.groovy</groupId>
            <artifactId>groovy-dateutil</artifactId>
            <version>${groovy.version}</version>
        </dependency>

        <dependency>
            <groupId>org.springframework.boot</groupId>
            <artifactId>spring-boot-starter-actuator</artifactId>
        </dependency>
        <dependency>
            <groupId>org.springframework.boot</groupId>
            <artifactId>spring-boot-starter-web</artifactId>
        </dependency>
        <dependency>
            <groupId>org.springframework.boot</groupId>
            <artifactId>spring-boot-devtools</artifactId>
            <optional>true</optional>
        </dependency>
        <dependency>
            <groupId>org.springframework.boot</groupId>
            <artifactId>spring-boot-starter-security</artifactId>
        </dependency>
        <dependency>
            <groupId>org.springframework.boot</groupId>
            <artifactId>spring-boot-starter-data-jpa</artifactId>
        </dependency>
        <dependency>
            <groupId>org.springframework.boot</groupId>
            <artifactId>spring-boot-configuration-processor</artifactId>
        </dependency>
        <dependency>
            <groupId>org.springframework.boot</groupId>
            <artifactId>spring-boot-starter-aop</artifactId>
        </dependency>

        <dependency>
            <groupId>ch.qos.logback</groupId>
            <artifactId>logback-access</artifactId>
        </dependency>

        <dependency>
            <groupId>org.liquibase</groupId>
            <artifactId>liquibase-core</artifactId>
            <exclusions>
                <exclusion>
                    <groupId>org.slf4j</groupId>
                    <artifactId>slf4j-api</artifactId>
                </exclusion>
            </exclusions>
        </dependency>
        <dependency>
            <groupId>mysql</groupId>
            <artifactId>mysql-connector-java</artifactId>
            <version>8.0.16</version>
        </dependency>
        <dependency>
            <groupId>org.postgresql</groupId>
            <artifactId>postgresql</artifactId>
        </dependency>
        <dependency>
            <groupId>com.h2database</groupId>
            <artifactId>h2</artifactId>
            <scope>runtime</scope>
        </dependency>

        <dependency>
            <groupId>org.apache.commons</groupId>
            <artifactId>commons-lang3</artifactId>
            <version>${commons.lang.version}</version>
        </dependency>
        <dependency>
            <groupId>commons-collections</groupId>
            <artifactId>commons-collections</artifactId>
            <version>${commons.collections.version}</version>
        </dependency>
        <dependency>
            <groupId>commons-io</groupId>
            <artifactId>commons-io</artifactId>
            <version>${commons.io.version}</version>
        </dependency>

        <dependency>
            <groupId>org.spockframework</groupId>
            <artifactId>spock-core</artifactId>
            <version>${spock.myVersion}</version>
            <exclusions>
                <exclusion>
                    <groupId>org.codehaus.groovy</groupId>
                    <artifactId>groovy-all</artifactId>
                </exclusion>
            </exclusions>
        </dependency>

        <dependency>
            <groupId>profile</groupId>
            <artifactId>call-stack-profiler</artifactId>
            <version>1.0.1</version>
            <exclusions>
                <exclusion>
                    <groupId>org.slf4j</groupId>
                    <artifactId>slf4j-api</artifactId>
                </exclusion>
                <exclusion>
                    <groupId>log4j</groupId>
                    <artifactId>log4j</artifactId>
                </exclusion>
                <exclusion>
                    <groupId>org.slf4j</groupId>
                    <artifactId>slf4j-log4j12</artifactId>
                </exclusion>
            </exclusions>
        </dependency>

        <dependency>
            <groupId>org.apache.httpcomponents</groupId>
            <artifactId>httpclient</artifactId>
            <version>${httpclient.version}</version>
        </dependency>
        <dependency>
            <groupId>com.google.guava</groupId>
            <artifactId>guava</artifactId>
            <version>${guava.version}</version>
        </dependency>

        <dependency>
            <groupId>org.springframework.boot</groupId>
            <artifactId>spring-boot-starter-test</artifactId>
            <scope>test</scope>
        </dependency>
        <dependency>
            <groupId>org.spockframework</groupId>
            <artifactId>spock-spring</artifactId>
            <version>${spock.myVersion}</version>
            <scope>test</scope>
        </dependency>

    </dependencies>

    <build>
        <plugins>
            <plugin>
                <groupId>org.springframework.boot</groupId>
                <artifactId>spring-boot-maven-plugin</artifactId>
            </plugin>

            <plugin>
                <artifactId>maven-compiler-plugin</artifactId>
                <version>3.7.0</version>
                <configuration>
                    <compilerId>groovy-eclipse-compiler</compilerId>
                    <compilerArguments>
                        <indy/>
                        <configScript>config.groovy</configScript>
                    </compilerArguments>
                </configuration>
                <dependencies>
                    <dependency>
                        <groupId>org.codehaus.groovy</groupId>
                        <artifactId>groovy-eclipse-compiler</artifactId>
                        <version>${groovy.eclipse.compiler.version}</version>
                    </dependency>
                    <dependency>
                        <groupId>org.codehaus.groovy</groupId>
                        <artifactId>groovy-eclipse-batch</artifactId>
                        <version>${groovy.eclipse.batch.version}</version>
                    </dependency>
                    <dependency>
                        <groupId>org.codehaus.groovy</groupId>
                        <artifactId>groovy-all</artifactId>
                        <version>${groovy.version}</version>
                        <type>pom</type>
                    </dependency>
                    <dependency>
                        <groupId>org.springframework.boot</groupId>
                        <artifactId>spring-boot-configuration-processor</artifactId>
                        <version>${springboot.version}</version>
                    </dependency>
                </dependencies>
            </plugin>

            <plugin>
                <groupId>org.apache.maven.plugins</groupId>
                <artifactId>maven-surefire-plugin</artifactId>
                <version>3.0.0-M3</version>
                <configuration>
                    <includes>
                        <include>**/*Spec*.java</include>
                        <include>**/*Test.java</include>
                        <include>**/*Tests.java</include>
                        <include>**/*Spec*.groovy</include>
                        <include>**/*Test.groovy</include>
                        <include>**/*Tests.groovy</include>
                    </includes>
                </configuration>
            </plugin>

            <plugin>
                <artifactId>maven-clean-plugin</artifactId>
                <configuration>
                    <filesets>
                        <fileset>
                            <directory>${basedir}/src/main/resources/public</directory>
                            <followSymlinks>false</followSymlinks>
                        </fileset>
                    </filesets>
                </configuration>
            </plugin>

            <plugin>
                <artifactId>maven-resources-plugin</artifactId>
                <executions>
                    <execution>
                        <id>copy Vue.js frontend content</id>
                        <phase>generate-resources</phase>
                        <goals>
                            <goal>copy-resources</goal>
                        </goals>
                        <configuration>
                            <outputDirectory>${basedir}/src/main/resources/public</outputDirectory>
                            <overwrite>true</overwrite>
                            <resources>
                                <resource>
                                    <directory>${project.parent.basedir}/frontend/dist</directory>
                                </resource>
                            </resources>
                        </configuration>
                    </execution>
                    <execution>
                        <id>copy Vue.js client-display content</id>
                        <phase>generate-resources</phase>
                        <goals>
                            <goal>copy-resources</goal>
                        </goals>
                        <configuration>
                            <outputDirectory>${basedir}/src/main/resources/public/static/clientPortal</outputDirectory>
                            <overwrite>true</overwrite>
                            <resources>
                                <resource>
                                    <directory>${project.parent.basedir}/client-display/dist</directory>
                                    <includes>
                                        <include>/*/</include>
                                    </includes>
                                </resource>
                            </resources>
                        </configuration>
                    </execution>
                    <execution>
                        <id>copy Vue.js boostrap content</id>
                        <phase>generate-resources</phase>
                        <goals>
                            <goal>copy-resources</goal>
                        </goals>
                        <configuration>
                            <outputDirectory>${basedir}/src/main/resources/public/bootstrap</outputDirectory>
                            <overwrite>true</overwrite>
                            <resources>
                                <resource>
                                    <directory>${project.parent.basedir}/skills-bootstrap/dist/</directory>
                                    <includes>
                                        <include>/*/</include>
                                    </includes>
                                </resource>
                            </resources>
                        </configuration>
                    </execution>
                </executions>
            </plugin>
        </plugins>
    </build>

</project><|MERGE_RESOLUTION|>--- conflicted
+++ resolved
@@ -5,11 +5,7 @@
     <parent>
         <artifactId>skills-service</artifactId>
         <groupId>skills</groupId>
-<<<<<<< HEAD
         <version>1.2.0-SNAPSHOT</version>
-=======
-        <version>1.0.2-SNAPSHOT</version>
->>>>>>> 5adf8c74
     </parent>
     <modelVersion>4.0.0</modelVersion>
 
