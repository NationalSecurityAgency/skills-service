--- conflicted
+++ resolved
@@ -117,7 +117,6 @@
     ''')
     List<DayCountItem> countsByDay(@Param('projectId') String projectId, @Param('skillId') String skillId)
 
-<<<<<<< HEAD
     @Query('''select new skills.storage.model.DayCountItem(CAST(ups.performedOn as date), count(ups.id))
         from UserPerformedSkill ups
         where
@@ -128,10 +127,7 @@
     ''')
     List<DayCountItem> countsByDay(@Param('projectId') String projectId, @Param('skillId') String skillId, @Param("from") Date from)
 
-
-=======
     @Query("SELECT DISTINCT(p.projectId) from UserPerformedSkill p where p.userId=?1 order by p.projectId asc" )
     List<String> findDistinctProjectIdsWithUserPoints(String userId)
->>>>>>> cf03787a
 
 }