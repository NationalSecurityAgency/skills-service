--- conflicted
+++ resolved
@@ -22,31 +22,6 @@
 import org.springframework.beans.factory.annotation.Autowired
 import org.springframework.scheduling.annotation.Async
 import org.springframework.stereotype.Service
-<<<<<<< HEAD
-import org.springframework.transaction.annotation.Transactional
-import skills.controller.exceptions.ErrorCode
-import skills.controller.exceptions.SkillException
-import skills.controller.exceptions.SkillExceptionBuilder
-import skills.services.LockingService
-import skills.services.SelfReportingService
-import skills.services.UserEventService
-import skills.services.admin.SkillCatalogService
-import skills.services.admin.SkillsGroupAdminService
-import skills.services.events.pointsAndAchievements.PointsAndAchievementsHandler
-import skills.storage.model.QueuedSkillUpdate
-import skills.storage.model.SkillDef
-import skills.storage.model.SkillDefMin
-import skills.storage.model.UserAchievement
-import skills.storage.model.UserPerformedSkill
-import skills.storage.model.UserPoints
-import skills.storage.repos.QueuedSkillUpdateRepo
-import skills.storage.repos.SkillDefRepo
-import skills.storage.repos.SkillEventsSupportRepo
-import skills.storage.repos.UserAchievedLevelRepo
-import skills.storage.repos.UserPerformedSkillRepo
-import skills.storage.repos.UserPointsRepo
-=======
->>>>>>> 3018a8f5
 import skills.utils.MetricsLogger
 
 @Service
@@ -68,15 +43,6 @@
         String explanation
     }
 
-    @Autowired
-    SkillCatalogService skillCatalogService
-
-    @Autowired
-    SkillDefRepo skillDefRepo
-
-    @Autowired
-    QueuedSkillUpdateRepo queuedSkillUpdateRepo
-
     static class SkillApprovalParams {
         boolean disableChecks = false
         String approvalRequestedMsg
@@ -95,311 +61,10 @@
         if (notifyIfNotApplied || result.skillApplied) {
             skillEventPublisher.publishSkillUpdate(result, userId)
         }
-<<<<<<< HEAD
-        return result
-    }
-
-    @Transactional
-    protected void notifyUserOfAchievements(String userId){
-        try {
-            List<UserAchievement> pendingNotificationAchievements = achievedLevelRepo.findAllByUserIdAndNotifiedOrderByCreatedAsc(userId, Boolean.FALSE.toString())
-
-            SkillEventResult ser
-
-            pendingNotificationAchievements?.each {
-                SkillDefMin skill
-
-                if(it.projectId && it.skillId) {
-                    skill = skillEventsSupportRepo.findByProjectIdAndSkillId(it.projectId, it.skillId)
-                } else if (it.skillId) {
-                    skill = skillEventsSupportRepo.findBySkillIdWhereProjectIdIsNull(it.skillId)
-                }
-
-                if (!ser) {
-                    ser = new SkillEventResult(projectId: it.projectId, skillId: it.skillId, name: skill? skill.name : 'OVERALL')
-                    ser.completed = []
-                }
-
-                CompletionItem completionItem
-                if (it.level != null) {
-                    Date day = it.created.clearTime()
-                    UserPoints points = userPointsRepo.findByProjectIdAndUserIdAndSkillIdAndDay(it.projectId, userId, it.skillId, day)
-
-                    completionItem = new CompletionItem(
-                            level: it.level, name: skill?.name ?: "OVERALL",
-                            id: points?.skillId ?: "OVERALL",
-                            type: points?.skillId ? CompletionItemType.Subject : CompletionItemType.Overall)
-                } else {
-                    if(SkillDef.ContainerType.Skill == skill.type) {
-                        completionItem = new CompletionItem(type: CompletionItemType.Skill, id: skill.skillId, name: skill.name)
-                    } else {
-                        //why doesn't CompletionTypeUtil support Skill?
-                        completionItem = new CompletionItem(type: CompletionTypeUtil.getCompletionType(skill.type), id: skill.skillId, name: skill.name)
-                    }
-                }
-
-                if (completionItem) {
-                    ser.completed.add(completionItem)
-                }
-
-                it.notified = Boolean.TRUE.toString()
-            }
-
-            if (ser) {
-                ser.explanation = PENDING_NOTIFICATION_EXPLANATION
-                skillEventPublisher.publishSkillUpdate(ser, userId)
-                achievedLevelRepo.saveAll(pendingNotificationAchievements)
-            }
-        } catch (Exception e) {
-            log.error("unable to notify user [${userId}] of pending achievements", e)
-            throw e
-        }
-    }
-
-    @Async
-    public void identifyPendingNotifications(String userId) {
-        notifyUserOfAchievements(userId)
-    }
-
-    private SkillEventResult reportSkillInternal(String projectId, String skillId, String userId, Date incomingSkillDateParam, SkillApprovalParams approvalParams) {
-        assert projectId
-        assert skillId
-
-        SkillDate skillDate = new SkillDate(date: incomingSkillDateParam ?: new Date(), isProvided: incomingSkillDateParam != null)
-
-        SkillDefMin skillDefinition = getSkillDef(userId, projectId, skillId)
-        skillDefinition
-        final boolean isCatalogSkill = skillCatalogService.isAvailableInCatalog(skillDefinition.projectId, skillDefinition.skillId)
-        if (Boolean.valueOf(skillDefinition.readOnly) && !skillDefinition.selfReportingType) {
-            throw new SkillException("Skills imported from the catalog can only be reported if the original skill is configured for Self Reporting", projectId, skillId, ErrorCode.ReadOnlySkill)
-        }
-
-        SkillEventResult res = new SkillEventResult(projectId: projectId, skillId: skillId, name: skillDefinition.name)
-
-=======
->>>>>>> 3018a8f5
         metricsLogger.log([
                 'skillId': skillId,
                 'projectId': projectId,
                 'requestedUserId': userId,
-<<<<<<< HEAD
-                'selfReported': (skillDefinition.getSelfReportingType() !== null).toString(),
-                'selfReportType': skillDefinition.getSelfReportingType()?.toString(),
-        ]);
-
-        long numExistingSkills = getNumExistingSkills(userId, projectId, skillId)
-        AppliedCheckRes checkRes = checkIfSkillApplied(userId, numExistingSkills, skillDate.date, skillDefinition)
-        if (!checkRes.skillApplied) {
-            // record event should happen AFTER the lock OR if it does not need the lock;
-            // otherwise there is a chance of a deadlock (although unlikely); this can happen because record event
-            // mutates the row - so that row is locked in addition to the explicit lock
-            recordEvent(skillDefinition, userId, skillDate, isCatalogSkill)
-
-            res.skillApplied = checkRes.skillApplied
-            res.explanation = checkRes.explanation
-            return res
-        }
-
-        /**
-         * Check if skill needs to be applied, if so then we'll need to db-lock to enforce cross-service lock;
-         * once transaction is locked must redo all of the checks
-         */
-        lockTransaction(userId)
-
-        final boolean isApprovalRequest = approvalParams && !approvalParams.disableChecks &&
-                skillDefinition.getSelfReportingType() == SkillDef.SelfReportingType.Approval
-
-        if (!isApprovalRequest) {
-            // record event should happen AFTER the lock OR if it does not need the lock;
-            // otherwise there is a chance of a deadlock (although unlikely); this can happen because record event
-            // mutates the row - so that row is locked in addition to the explicit lock
-            recordEvent(skillDefinition, userId, skillDate, isCatalogSkill)
-        }
-        numExistingSkills = getNumExistingSkills(userId, projectId, skillId)
-        checkRes = checkIfSkillApplied(userId, numExistingSkills, skillDate.date, skillDefinition)
-        if (!checkRes.skillApplied) {
-            res.skillApplied = checkRes.skillApplied
-            res.explanation = checkRes.explanation
-            return res
-        }
-
-        if (isApprovalRequest) {
-            // if this skill was imported from the catalog, request approval using the original OG
-            // skill id to prevent duplicated approval requests for what is effectively the same skill
-            if (skillDefinition.copiedFrom) {
-                skillDefinition = skillDefRepo.findSkillDefMinById(skillDefinition.copiedFrom)
-            }
-            checkRes = selfReportingService.requestApproval(userId, skillDefinition, skillDate.date, approvalParams?.approvalRequestedMsg)
-            res.skillApplied = checkRes.skillApplied
-            res.explanation = checkRes.explanation
-            return res
-        }
-
-        // capture res for the reported skillDefinition but perform this loop
-        // for each copy including og if in catalog
-        Closure<SkillEventResult> recordSkillOccurrence = { SkillDefMin sd,  SkillEventResult r ->
-            UserPerformedSkill performedSkill = new UserPerformedSkill(userId: userId, skillId: skillId, projectId: sd.projectId, performedOn: skillDate.date, skillRefId: sd.id)
-            savePerformedSkill(performedSkill)
-
-            r.pointsEarned = skillDefinition.pointIncrement
-
-            List<CompletionItem> achievements = pointsAndAchievementsHandler.updatePointsAndAchievements(userId, sd, skillDate)
-            if (achievements) {
-                r.completed.addAll(achievements)
-            }
-
-            boolean requestedSkillCompleted = hasReachedMaxPoints(numExistingSkills + 1, sd)
-            if (requestedSkillCompleted) {
-                documentSkillAchieved(userId, numExistingSkills, sd, res, skillDate)
-                achievedBadgeHandler.checkForBadges(res, userId, sd, skillDate)
-                achievedSkillsGroupHandler.checkForSkillsGroup(res, userId, sd, skillDate)
-            }
-
-            // if requestedSkillCompleted OR overall level achieved, then need to check for global badges
-            boolean overallLevelAchieved = r.completed.find { it.level != null && it.type == CompletionItemType.Overall }
-            if (requestedSkillCompleted || overallLevelAchieved) {
-                achievedGlobalBadgeHandler.checkForGlobalBadges(r, userId, sd.projectId, sd)
-            }
-            return r
-        }
-
-        res = recordSkillOccurrence(skillDefinition, res)
-        //now do it for each of the skills if in catalog or from catalog
-        if (isCatalogSkill || skillDefinition.copiedFrom != null) {
-            def relatedSkills = skillCatalogService.getRelatedSkills(skillDefinition)
-            relatedSkills?.each {
-                recordSkillOccurrence(it, new SkillEventResult())
-            }
-        }
-
-        return res
-    }
-
-    @Profile
-    private void recordEvent(SkillDefMin skillDefinition, String userId, SkillDate skillDate, boolean isCatalogSkill=false) {
-        if (skillDefinition.getCopiedFrom() != null || isCatalogSkill) {
-            List<SkillDefMin> toBeRecorded = []
-            if (isCatalogSkill) {
-                List<SkillDefMin> copies = skillCatalogService.getSkillsCopiedFrom(skillDefinition.id)
-                if (copies) {
-                    toBeRecorded.addAll(copies)
-                }
-            } else {
-                //get og skill, record event for og and all copies except for skillDefinition
-                SkillDefMin og = skillDefRepo.findSkillDefMinById(skillDefinition.copiedFrom)
-                List<SkillDefMin> copies = skillCatalogService.getSkillsCopiedFrom(og.id)
-                toBeRecorded.add(og)
-                //not working
-                if (copies) {
-                    toBeRecorded.addAll(copies)
-                    toBeRecorded.removeIf { it.id == skillDefinition.id }
-                }
-            }
-            toBeRecorded?.each {
-                userEventService.recordEvent(it.projectId, it.id, userId, skillDate.date)
-            }
-        }
-        userEventService.recordEvent(skillDefinition.projectId, skillDefinition.id, userId, skillDate.date)
-    }
-
-    @Profile
-    private void recordEvent(String projectId, Integer rawSkillDefId, String userId, SkillDate skillDate) {
-        userEventService.recordEvent(projectId, rawSkillDefId, userId, skillDate.date)
-    }
-
-    @Profile
-    private void lockTransaction(String userId) {
-        log.debug("locking user [{}]", userId)
-        lockingService.lockUser(userId)
-    }
-
-    static class AppliedCheckRes {
-        boolean skillApplied = true
-        String explanation
-    }
-
-    @Profile
-    private AppliedCheckRes checkIfSkillApplied(String userId, long numExistingSkills, Date incomingSkillDate, SkillDefMin skillDefinition) {
-        AppliedCheckRes res = new AppliedCheckRes()
-        if (hasReachedMaxPoints(numExistingSkills, skillDefinition)) {
-            res.skillApplied = false
-            res.explanation = "This skill reached its maximum points"
-            return res
-        }
-
-        TimeWindowHelper.TimeWindowRes timeWindowRes = timeWindowHelper.checkTimeWindow(skillDefinition, userId, incomingSkillDate)
-        if (timeWindowRes.isFull()) {
-            res.skillApplied = false
-            res.explanation = timeWindowRes.msg
-            return res
-        }
-
-        CheckDependenciesHelper.DependencyCheckRes dependencyCheckRes = checkDependenciesHelper.check(userId, skillDefinition.projectId, skillDefinition.skillId)
-        if (dependencyCheckRes.hasNotAchievedDependents) {
-            res.skillApplied = false
-            res.explanation = dependencyCheckRes.msg
-            return res
-        }
-
-        if (skillDefinition.groupId && (!Boolean.valueOf(skillDefinition.enabled) || !skillsGroupAdminService.isParentSkillsGroupEnabled(skillDefinition.projectId, skillDefinition.groupId))) {
-            res.skillApplied = false
-            res.explanation = "This skill belongs to a Skill Group that is not yet enabled"
-            return res
-        }
-        return  res
-    }
-
-    @Profile
-    private void savePerformedSkill(UserPerformedSkill performedSkill) {
-        performedSkillRepository.save(performedSkill)
-        log.debug("Saved skill [{}]", performedSkill)
-    }
-
-    @Profile
-    private long getNumExistingSkills(String userId, String projectId, String skillId) {
-        Long numExistingSkills = performedSkillRepository.countByUserIdAndProjectIdAndSkillId(userId, projectId, skillId)
-        return numExistingSkills ?: 0 // account for null
-    }
-
-    @Profile
-    private SkillDefMin getSkillDef(String userId, String projectId, String skillId) {
-        SkillDefMin skillDefinition = skillEventsSupportRepo.findByProjectIdAndSkillIdAndType(projectId, skillId, SkillDef.ContainerType.Skill)
-        if (!skillDefinition) {
-            throw new SkillExceptionBuilder()
-                    .msg("Failed to report skill event because skill definition does not exist.")
-                    .logLevel(SkillException.SkillExceptionLogLevel.WARN)
-                    .printStackTrace(false)
-                    .doNotRetry(true)
-                    .errorCode(ErrorCode.SkillNotFound)
-                    .projectId(projectId).skillId(skillId).userId(userId).build()
-        }
-        return skillDefinition
-    }
-
-    @Profile
-    private void documentSkillAchieved(String userId, long numExistingSkills, SkillDefMin skillDefinition, SkillEventResult res, SkillDate skillDate) {
-        Date achievedOn = getAchievedOnDate(userId, skillDefinition, skillDate)
-        UserAchievement skillAchieved = new UserAchievement(userId: userId.toLowerCase(), projectId: skillDefinition.projectId, skillId: skillDefinition.skillId, skillRefId: skillDefinition?.id,
-                pointsWhenAchieved: ((numExistingSkills.intValue() + 1) * skillDefinition.pointIncrement), achievedOn: achievedOn)
-        achievedLevelRepo.save(skillAchieved)
-        res.completed.add(new CompletionItem(type: CompletionItemType.Skill, id: skillDefinition.skillId, name: skillDefinition.name))
-    }
-
-    @Profile
-    private Date getAchievedOnDate(String userId, SkillDefMin skillDefinition, SkillDate skillDate) {
-        if (!skillDate.isProvided) {
-            return skillDate.date
-        }
-        Date achievedOn = skillEventsSupportRepo.getUserPerformedSkillLatestDate(userId.toLowerCase(), skillDefinition.projectId, skillDefinition.skillId)
-        if (!achievedOn || skillDate.date.after(achievedOn)) {
-            achievedOn = skillDate.date
-        }
-        return achievedOn
-    }
-
-    private boolean hasReachedMaxPoints(long numSkills, SkillDefMin skillDefinition) {
-        return numSkills * skillDefinition.pointIncrement >= skillDefinition.totalPoints
-=======
                 'selfReported': StringUtils.isNotEmpty(result.selfReportType).toString(),
                 'selfReportType': result.selfReportType,
         ])
@@ -410,7 +75,6 @@
     @Async
     void identifyPendingNotifications(String userId) {
         skillEventsTransactionalService.notifyUserOfAchievements(userId)
->>>>>>> 3018a8f5
     }
 
 }