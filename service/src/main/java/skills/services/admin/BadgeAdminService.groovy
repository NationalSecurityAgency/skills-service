/**
 * Copyright 2020 SkillTree
 *
 * Licensed under the Apache License, Version 2.0 (the "License");
 * you may not use this file except in compliance with the License.
 * You may obtain a copy of the License at
 *
 *     https://www.apache.org/licenses/LICENSE-2.0
 *
 * Unless required by applicable law or agreed to in writing, software
 * distributed under the License is distributed on an "AS IS" BASIS,
 * WITHOUT WARRANTIES OR CONDITIONS OF ANY KIND, either express or implied.
 * See the License for the specific language governing permissions and
 * limitations under the License.
 */
package skills.services.admin

import callStack.profiler.Profile
import groovy.util.logging.Slf4j
import org.apache.commons.lang3.StringUtils
import org.springframework.beans.factory.annotation.Autowired
import org.springframework.beans.factory.annotation.Value
import org.springframework.stereotype.Service
import org.springframework.transaction.annotation.Transactional
import skills.controller.exceptions.ErrorCode
import skills.controller.exceptions.SkillException
import skills.controller.request.model.ActionPatchRequest
import skills.controller.request.model.BadgeRequest
import skills.controller.result.model.BadgeResult
import skills.controller.result.model.DependencyCheckResult
import skills.controller.result.model.SkillDefGraphRes
import skills.controller.result.model.SkillsGraphRes
import skills.services.*
import skills.services.attributes.SkillAttributeService
import skills.storage.accessors.ProjDefAccessor
import skills.storage.accessors.SkillDefAccessor
import skills.storage.model.*
import skills.storage.repos.*
import skills.storage.repos.nativeSql.PostgresQlNativeRepo
import skills.utils.InputSanitizer
import skills.utils.Props

@Service
@Slf4j
class BadgeAdminService {

    @Value('#{"${skills.circularLearningPathChecker.maxIterations:1000}"}')
    int circularLearningPathCheckerMaxIterations

    @Autowired
    LockingService lockingService

    @Autowired
    CustomValidator customValidator

    @Autowired
    CreatedResourceLimitsValidator createdResourceLimitsValidator

    @Autowired
    SkillDefRepo skillDefRepo

    @Autowired
    SkillDefWithExtraRepo skillDefWithExtraRepo

    @Autowired
    ProjDefAccessor projDefAccessor

    @Autowired
    SkillDefAccessor skillDefAccessor

    @Autowired
    SkillsDepsService skillsDepsService

    @Autowired
    RuleSetDefGraphService ruleSetDefGraphService

    @Autowired
    DisplayOrderService displayOrderService

    @Autowired
    SkillsAdminService skillsAdminService

    @Autowired
    PostgresQlNativeRepo PostgresQlNativeRepo

    @Autowired
    UserAchievedLevelRepo achievedLevelRepo

    @Autowired
    GlobalBadgeLevelDefRepo globalBadgeLevelDefRepo

    @Autowired
    SkillRelDefRepo skillRelDefRepo

    @Autowired
<<<<<<< HEAD
    AttachmentService attachmentService
=======
    SkillAttributeService skillAttributeService
>>>>>>> 10955404

    @Transactional()
    void saveBadge(String projectId, String originalBadgeId, BadgeRequest badgeRequest, SkillDef.ContainerType type = SkillDef.ContainerType.Badge, boolean performCustomValidation=true) {
        CustomValidationResult customValidationResult = customValidator.validate(badgeRequest, projectId)
        if(performCustomValidation && !customValidationResult.valid){
            String msg = "Custom validation failed: msg=[${customValidationResult.msg}], type=[badge], badgeId=[${badgeRequest.badgeId}], badgeName=[${badgeRequest.name}], description=[${badgeRequest.description}]"
            throw new SkillException(msg)
        }

        // project id will be null for global badges
        if (projectId) {
            lockingService.lockProject(projectId)
        } else {
            lockingService.lockGlobalBadges()
        }

        SkillDefWithExtra skillDefinition = skillDefWithExtraRepo.findByProjectIdAndSkillIdIgnoreCaseAndType(projectId, originalBadgeId, type)

        if (!skillDefinition || !skillDefinition.skillId.equalsIgnoreCase(badgeRequest.badgeId)) {
            SkillDef idExists = skillDefRepo.findByProjectIdAndSkillIdIgnoreCaseAndType(projectId, badgeRequest.badgeId, type)
            if (idExists) {
                throw new SkillException("Badge with id [${badgeRequest.badgeId}] already exists! Sorry!", projectId, null, ErrorCode.ConstraintViolation)
            }
        }
        if (!skillDefinition || !skillDefinition.name.equalsIgnoreCase(badgeRequest.name)) {
            SkillDef nameExists = skillDefRepo.findByProjectIdAndNameIgnoreCaseAndType(projectId, badgeRequest.name, type)
            if (nameExists) {
                throw new SkillException("Badge with name [${badgeRequest.name}] already exists! Sorry!", projectId, null, ErrorCode.ConstraintViolation)
            }
        }

        boolean identifyEligibleUsers = false
        boolean isEdit = true

        if (skillDefinition) {
            String existingEnabled = skillDefinition.enabled;
            // for updates, use the existing value if it is not set on the badgeRequest (null or empty String)
            if (StringUtils.isBlank(badgeRequest.enabled)) {
                badgeRequest.enabled = existingEnabled
            }
            if (StringUtils.isNotBlank(existingEnabled) && StringUtils.equals(existingEnabled, Boolean.TRUE.toString()) && StringUtils.equals(badgeRequest.enabled, Boolean.FALSE.toString())){
                throw new SkillException("Once a Badge has been published, the only allowable value for enabled is [${Boolean.TRUE.toString()}]", projectId, null, ErrorCode.BadParam)
            }
            if (!Boolean.valueOf(skillDefinition.enabled) && Boolean.valueOf(badgeRequest.enabled)) {
                identifyEligibleUsers = true
            }
            Props.copy(badgeRequest, skillDefinition)
            skillDefinition.skillId = badgeRequest.badgeId
        } else {
            isEdit = false
            ProjDef projDef
            if (type == SkillDef.ContainerType.Badge) {
                projDef = projDefAccessor.getProjDef(projectId)
                createdResourceLimitsValidator.validateNumBadgesCreated(projectId)
            }

            int displayOrder = getBadgeDisplayOrder(projDef, type)

            skillDefinition = new SkillDefWithExtra(
                    type: type,
                    projectId: projectId,
                    skillId: badgeRequest.badgeId,
                    name: badgeRequest?.name,
                    description: badgeRequest?.description,
                    iconClass: badgeRequest?.iconClass ?: "fa fa-question-circle",
                    startDate: badgeRequest.startDate,
                    endDate: badgeRequest.endDate,
                    projRefId: projDef?.id,
                    displayOrder: displayOrder,
                    helpUrl: badgeRequest.helpUrl,
                    enabled: Boolean.FALSE.toString()
            )
            log.debug("Saving [{}]", skillDefinition)
        }

        SkillDefWithExtra savedSkill

        DataIntegrityExceptionHandlers.badgeDataIntegrityViolationExceptionHandler.handle(projectId) {
            savedSkill = skillDefWithExtraRepo.saveAndFlush(skillDefinition)
        }

<<<<<<< HEAD
        if (!isEdit) {
            attachmentService.updateAttachmentsFoundInMarkdown(badgeRequest?.description, projectId, null, badgeRequest.badgeId)
=======
        if(savedSkill && badgeRequest.awardAttrs && type == SkillDef.ContainerType.Badge) {
            skillAttributeService.saveBadgeBonusAwardAttrs(projectId, badgeRequest.badgeId, badgeRequest.awardAttrs)
>>>>>>> 10955404
        }

        if (identifyEligibleUsers) {
            // validate that badge has skills, if not, throw an exception. Can't enable an empty badge
            boolean canEnable = allowEnablingBadge(savedSkill)
            if (!canEnable) {
                String msg = "Badge must have Skills before it can be published"
                if (SkillDef.ContainerType.GlobalBadge == savedSkill.type) {
                    msg = "Badge must have Skills or Project Levels before it can be published"
                }
                throw new SkillException(msg, projectId, savedSkill.skillId, ErrorCode.EmptyBadgeNotAllowed)
            }
            awardBadgeToUsersMeetingRequirements(savedSkill)
        }

        log.debug("Saved [{}]", savedSkill)
    }

    @Transactional
    public void awardBadgeToUsersMeetingRequirements(SkillDefParent badge) {
        if(!badge.projectId) {
            PostgresQlNativeRepo.addGlobalBadgeAchievementForEligibleUsers(badge.skillId,
                    badge.id,
                    Boolean.FALSE,
                    countNumberOfRequiredSkills(badge.skillId),
                    countNumberOfRequiredLevels(badge.skillId),
                    badge.startDate,
                    badge.endDate)
        } else {
            PostgresQlNativeRepo.addBadgeAchievementForEligibleUsers(badge.projectId,
                    badge.skillId,
                    badge.id,
                    Boolean.FALSE,
                    badge.startDate,
                    badge.endDate)
        }
    }

    @Transactional
    void deleteBadge(String projectId, String badgeId, SkillDef.ContainerType type = SkillDef.ContainerType.Badge) {
        log.debug("Deleting badge with project id [{}] and badge id [{}]", projectId, badgeId)
        SkillDef badgeDefinition = skillDefRepo.findByProjectIdAndSkillIdIgnoreCaseAndType(projectId, badgeId, type)
        assert badgeDefinition, "DELETE FAILED -> no badge with project id [$projectId] and badge id [$badgeId]"
        assert badgeDefinition.type == type

        ruleSetDefGraphService.deleteSkillWithItsDescendants(badgeDefinition)

        if (projectId == null) {
            attachmentService.deleteGlobalBadgeAttachments(badgeId)
        }

        // reset display order attribute - make sure the order is continuous - 0...N
        ProjDef projDef
        if (type == SkillDef.ContainerType.Badge) {
            projDef = projDefAccessor.getProjDef(projectId)
        }
        List<SkillDef> badges = getBadgesInternal(projDef, type)
        badges = badges?.findAll({ it.id != badgeDefinition.id }) // need to remove because of JPA level caching?
        displayOrderService.resetDisplayOrder(badges)
        log.debug("Deleted badge with id [{}]", badgeDefinition)
    }

    @Transactional(readOnly = true)
    List<BadgeResult> getBadges(String projectId) {
        List<SkillDefWithExtra> badges = skillDefWithExtraRepo.findAllByProjectIdAndType(projectId, SkillDef.ContainerType.Badge)
        List<BadgeResult> res = badges.collect { convertToBadge(it) }
        return res?.sort({ it.displayOrder })
    }

    @Transactional(readOnly = true)
    BadgeResult getBadge(String projectId, String badgeId) {
        SkillDefWithExtra skillDef = skillDefWithExtraRepo.findByProjectIdAndSkillIdIgnoreCaseAndType(projectId, badgeId, SkillDef.ContainerType.Badge)
        if (!skillDef) {
            throw new SkillException("Badge [${badgeId}] doesn't exist.", projectId, null, ErrorCode.BadgeNotFound)
        }
        return convertToBadge(skillDef, true)
    }

    @Transactional
    void setBadgeDisplayOrder(String projectId, String badgeId, ActionPatchRequest badgePatchRequest) {
        lockingService.lockProject(projectId)
        ProjDef projDef = projDefAccessor.getProjDef(projectId)
        if(ActionPatchRequest.ActionType.NewDisplayOrderIndex == badgePatchRequest.action) {
            List<SkillDef> badges = skillDefRepo.findAllByProjectIdAndType(projDef.projectId, SkillDef.ContainerType.Badge)
            displayOrderService.updateDisplayOrderByUsingNewIndex(badgeId, badges, badgePatchRequest)
        }
    }

    @Transactional()
    @Profile
    void addSkillToBadge(String projectId, String badgeId, String skillid) {
        ruleSetDefGraphService.assignGraphRelationship(projectId, badgeId, SkillDef.ContainerType.Badge, skillid, SkillRelDef.RelationshipType.BadgeRequirement, true)
        validateAgainstLearningPath(projectId, badgeId, skillid)
    }

    @Transactional()
    @Profile
    void addSkillsToBadge(String projectId, String badgeId, List<String> skillIds) {
        skillIds.each {skillid ->
            ruleSetDefGraphService.assignGraphRelationship(projectId, badgeId, SkillDef.ContainerType.Badge, skillid, SkillRelDef.RelationshipType.BadgeRequirement, true)
            validateAgainstLearningPath(projectId, badgeId, skillid)
        }
    }

    @Profile
    private void validateAgainstLearningPath(String projectId, String badgeId, String skillid) {
        SkillDef badge = skillDefAccessor.getSkillDef(projectId, badgeId, [SkillDef.ContainerType.Badge])
        SkillsGraphRes existingGraph = skillsDepsService.getDependentSkillsGraph(projectId)
        List<CircularLearningPathChecker.BadgeAndSkills> badgeAndSkills = skillsDepsService.loadBadgeSkills(projectId)
        if (existingGraph.nodes) {
            List<SkillDefGraphRes> badgeNodes = existingGraph.nodes.findAll { it.skillId == badge.skillId }
            if (badgeNodes) {
                for (SkillDefGraphRes badgeNode : badgeNodes) {
                    List<SkillsGraphRes.Edge> edgesToCheck = existingGraph.edges.findAll { it.fromId == badgeNode.id || it.toId == badgeNode.id }
                    for (SkillsGraphRes.Edge edge : edgesToCheck) {
                        SkillDefGraphRes skillDefItem = existingGraph.nodes.find { it.id == edge.fromId }
                        SkillDefGraphRes prereqDefItem = existingGraph.nodes.find { it.id == edge.toId }
                        SkillDef skillDef = skillDefItem.skillId == badge.skillId ? badge : skillDefAccessor.getSkillDef(projectId, skillDefItem.skillId, [skillDefItem.type])
                        SkillDef prreqDef = prereqDefItem.skillId == badge.skillId ? badge : skillDefAccessor.getSkillDef(projectId, prereqDefItem.skillId, [prereqDefItem.type])
                        CircularLearningPathChecker circularLearningPathChecker = new CircularLearningPathChecker(
                                circularLearningPathCheckerMaxIterations: circularLearningPathCheckerMaxIterations,
                                badgeAndSkills: badgeAndSkills,
                                skillDef: skillDef, prereqSkillDef: prreqDef, existingGraph: existingGraph, performAlreadyExistCheck: false)
                        DependencyCheckResult dependencyCheckResult = circularLearningPathChecker.check()
                        if (!dependencyCheckResult.possible) {
                            String msg = "Adding skill [${skillid}] to badge [${badge.skillId}] violates the Learning Path. Reason: ${dependencyCheckResult.reason}"
                            throw new SkillException(msg, projectId, skillid, ErrorCode.LearningPathViolation)
                        }
                    }
                }
            }
        }
    }

    @Transactional()
    void removeSkillFromBadge(String projectId, String badgeId, String skillid) {
        //validate that removing this skill would not result in an empty badge
        SkillDefWithExtra badge = skillDefWithExtraRepo.findByProjectIdAndSkillIdIgnoreCaseAndType(projectId, badgeId, SkillDef.ContainerType.Badge)

        if (!badge) {
            throw new SkillException("Badge [${badgeId}] does not exist", projectId, badgeId, ErrorCode.BadgeNotFound)
        }

        ruleSetDefGraphService.removeGraphRelationship(projectId, badgeId, SkillDef.ContainerType.Badge,
                projectId, skillid, SkillRelDef.RelationshipType.BadgeRequirement)

        awardBadgeToUsersMeetingRequirements(badge)
    }

    @Transactional(readOnly = true)
    boolean existsByBadgeName(String projectId, String subjectName) {
        return skillDefRepo.existsByProjectIdAndNameAndTypeAllIgnoreCase(projectId, subjectName, SkillDef.ContainerType.Badge)
    }

    @Profile
    private BadgeResult convertToBadge(SkillDefWithExtra skillDef, boolean loadRequiredSkills = false) {
        def awardAttributes = skillAttributeService.getBadgeBonusAwardAttrs(skillDef.projectId, skillDef.skillId)
        BadgeResult res = new BadgeResult(
                badgeId: skillDef.skillId,
                projectId: skillDef.projectId,
                name: InputSanitizer.unsanitizeName(skillDef.name),
                description: InputSanitizer.unsanitizeForMarkdown(skillDef.description),
                displayOrder: skillDef.displayOrder,
                iconClass: skillDef.iconClass,
                startDate: skillDef.startDate,
                endDate: skillDef.endDate,
                helpUrl: InputSanitizer.unsanitizeUrl(skillDef.helpUrl),
                enabled: skillDef.enabled,
                awardAttrs: awardAttributes
        )

        if (loadRequiredSkills) {
            List<SkillDef> dependentSkills = getRequiredBadgeSkills(skillDef.id)
            res.requiredSkills = dependentSkills?.collect { skillsAdminService.convertToSkillDefRes(it) }
            res.numSkills = dependentSkills ? dependentSkills.size() : 0
            res.totalPoints = dependentSkills ? dependentSkills?.collect({ it.totalPoints })?.sum() : 0
        } else {
            res.numSkills = skillDefRepo.countChildSkillsByIdAndRelationshipTypeAndEnabled(skillDef.id, SkillRelDef.RelationshipType.BadgeRequirement, "true")
            if (res.numSkills > 0) {
                res.totalPoints = skillDefRepo.sumChildSkillsTotalPointsBySkillAndRelationshipType(skillDef.id, SkillRelDef.RelationshipType.BadgeRequirement)
            } else {
                res.totalPoints = 0
            }
        }
        return res
    }

    private List<SkillDef> getRequiredBadgeSkills(Integer badgeId) {
        return skillDefRepo.findChildSkillsByIdAndRelationshipType(badgeId, SkillRelDef.RelationshipType.BadgeRequirement)
    }

    private Integer getBadgeDisplayOrder(ProjDef projDef, SkillDef.ContainerType type) {
        Integer lastDisplayOrder = (type == SkillDef.ContainerType.GlobalBadge) ?
                skillDefRepo.getMaxDisplayOrderByTypeAndProjectIdIsNull(SkillDef.ContainerType.GlobalBadge) :
                skillDefRepo.getMaxDisplayOrderByProjectIdAndType(projDef.projectId, SkillDef.ContainerType.Badge)
        int displayOrder = lastDisplayOrder != null ? lastDisplayOrder + 1 : 1
        return displayOrder
    }

    private List<SkillDef> getBadgesInternal(ProjDef projDef, SkillDef.ContainerType type) {
        List<SkillDef> badges
        if (type == SkillDef.ContainerType.GlobalBadge) {
            badges = skillDefRepo.findAllByProjectIdAndType(null, SkillDef.ContainerType.GlobalBadge)
        } else {
            badges = skillDefRepo.findAllByProjectIdAndType(projDef.projectId, SkillDef.ContainerType.Badge)
        }
        return badges
    }

    private Integer countNumberOfRequiredSkills(String badgeId){
        Integer badgeSkillCount = skillRelDefRepo.getGlobalBadgeSkillCount(badgeId)
        return badgeSkillCount
    }

    private Integer countNumberOfRequiredLevels(String badgeId){
        Integer badgeLevelCount =  globalBadgeLevelDefRepo.countByBadgeId(badgeId)
        return badgeLevelCount
    }

    private boolean allowEnablingBadge(SkillDefWithExtra badge) {
        boolean valid = false;

        boolean hasSKills = false
        List<SkillDef> badgeSkills = getRequiredBadgeSkills(badge.id)
        if (badgeSkills?.size() > 0) {
            hasSKills = true
            valid = hasSKills
        }

        if (SkillDef.ContainerType.GlobalBadge == badge.type) {
            List<GlobalBadgeLevelDef> projectLevels = globalBadgeLevelDefRepo.findAllByBadgeId(badge.skillId)
            valid = hasSKills || projectLevels?.size() > 0
        }

        return valid
    }
}<|MERGE_RESOLUTION|>--- conflicted
+++ resolved
@@ -93,11 +93,10 @@
     SkillRelDefRepo skillRelDefRepo
 
     @Autowired
-<<<<<<< HEAD
     AttachmentService attachmentService
-=======
+
+    @Autowired
     SkillAttributeService skillAttributeService
->>>>>>> 10955404
 
     @Transactional()
     void saveBadge(String projectId, String originalBadgeId, BadgeRequest badgeRequest, SkillDef.ContainerType type = SkillDef.ContainerType.Badge, boolean performCustomValidation=true) {
@@ -179,13 +178,12 @@
             savedSkill = skillDefWithExtraRepo.saveAndFlush(skillDefinition)
         }
 
-<<<<<<< HEAD
         if (!isEdit) {
             attachmentService.updateAttachmentsFoundInMarkdown(badgeRequest?.description, projectId, null, badgeRequest.badgeId)
-=======
+        }
+      
         if(savedSkill && badgeRequest.awardAttrs && type == SkillDef.ContainerType.Badge) {
             skillAttributeService.saveBadgeBonusAwardAttrs(projectId, badgeRequest.badgeId, badgeRequest.awardAttrs)
->>>>>>> 10955404
         }
 
         if (identifyEligibleUsers) {
