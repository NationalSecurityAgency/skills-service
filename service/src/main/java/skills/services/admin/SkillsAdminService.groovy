--- conflicted
+++ resolved
@@ -226,8 +226,9 @@
                     numSkillsRequiredDelta = requestedNumSkillsRequired - currentNumSkillsRequired
                 }
 
-<<<<<<< HEAD
-                if (Boolean.valueOf(skillDefinition.enabled) != Boolean.valueOf(skillRequest.enabled)) {
+                boolean enabledChanged = Boolean.valueOf(skillDefinition.enabled) != Boolean.valueOf(skillRequest.enabled)
+                boolean skillIdChanged = skillDefinition.skillId != skillRequest.skillId
+                if (enabledChanged || skillIdChanged) {
                     // validate that the Group's skills won't exceed the maximum allowed when publishing the group
                     if (Boolean.valueOf(skillRequest.enabled)) {
                         String parentSkillId = skillRequest.subjectId
@@ -236,12 +237,6 @@
 
                         createdResourceLimitsValidator.validateNumSkillsCreated(groupSubject, groupChildSkills.size())
                     }
-                    // enabling or disabling, need to update child skills enabled to match the group value
-                    groupChildSkills.each { it.enabled = skillRequest.enabled }
-=======
-                boolean enabledChanged = Boolean.valueOf(skillDefinition.enabled) != Boolean.valueOf(skillRequest.enabled)
-                boolean skillIdChanged = skillDefinition.skillId != skillRequest.skillId
-                if (enabledChanged || skillIdChanged) {
                     // need to update child skills:
                     //   - enabling or disabling
                     //   - skillId changed
@@ -249,7 +244,6 @@
                         it.enabled = skillRequest.enabled
                         it.groupId = skillRequest.skillId
                     }
->>>>>>> de646d03
                     skillDefRepo.saveAll(groupChildSkills)
                 }
 
