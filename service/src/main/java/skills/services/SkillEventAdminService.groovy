--- conflicted
+++ resolved
@@ -25,15 +25,8 @@
 import skills.controller.exceptions.ErrorCode
 import skills.controller.exceptions.SkillException
 import skills.controller.result.model.RequestResult
-<<<<<<< HEAD
 import skills.services.admin.SkillCatalogService
-import skills.services.events.BulkSkillEventResult
-import skills.services.events.CompletionItem
-import skills.services.events.SkillEventResult
-import skills.services.events.SkillEventsService
-=======
 import skills.services.events.*
->>>>>>> 3018a8f5
 import skills.storage.accessors.ProjDefAccessor
 import skills.storage.model.*
 import skills.storage.repos.*
@@ -74,20 +67,17 @@
     private UserInfoService userInfoService
 
     @Autowired
-<<<<<<< HEAD
+    SkillEventPublisher skillEventPublisher
+
+    @Autowired
+    MetricsLogger metricsLogger
+
+    @Autowired
+    SkillEventsTransactionalService skillEventsTransactionalService
+
+    @Autowired
     SkillCatalogService skillCatalogService
 
-    @Transactional
-=======
-    SkillEventPublisher skillEventPublisher
-
-    @Autowired
-    MetricsLogger metricsLogger
-
-    @Autowired
-    SkillEventsTransactionalService skillEventsTransactionalService
-
->>>>>>> 3018a8f5
     @Profile
     BulkSkillEventResult bulkReportSkills(String projectId, String skillId, List<String> userIds, Date incomingSkillDate) {
         // collect userIds outside of the DB transaction
