--- conflicted
+++ resolved
@@ -29,11 +29,8 @@
 import skills.controller.result.model.UserRoleRes
 import skills.notify.EmailNotifier
 import skills.notify.Notifier
-<<<<<<< HEAD
 import skills.services.admin.ProjAdminService
-=======
 import skills.services.admin.SkillCatalogService
->>>>>>> ddc2a106
 import skills.services.events.SkillEventsService
 import skills.services.events.pointsAndAchievements.InsufficientPointsValidator
 import skills.services.settings.SettingsService
@@ -90,7 +87,6 @@
     SkillDefRepo skillDefRepo
 
     @Autowired
-<<<<<<< HEAD
     UserInfoService userInfoService
 
     @Autowired
@@ -98,9 +94,9 @@
 
     @Autowired
     ProjectErrorService projectErrorService;
-=======
+  
+    @Autowired
     SkillCatalogService catalogService
->>>>>>> ddc2a106
 
     SkillEventsService.AppliedCheckRes requestApproval(String userId, SkillDefMin skillDefinition, Date performedOn, String requestMsg) {
 
