--- conflicted
+++ resolved
@@ -134,20 +134,12 @@
 
     @Profile
     @Transactional(readOnly = true)
-<<<<<<< HEAD
-    MySkillsSummary loadMySkillsSummary(String userId, Integer version = -1) {
-        MySkillsSummary mySkillsSummary = new MySkillsSummary()
+    MyProgressSummary loadMyProgressSummary(String userId, Integer version = -1) {
+        MyProgressSummary myProgressSummary = new MyProgressSummary()
         List<ProjDef> allProjectDefs =  projDefRepo.findAll().grep({ProjDef projDef ->
             settingsService.getProjectSetting(projDef.projectId, Settings.PRODUCTION_MODE.settingName)?.value == 'true'
         })
-        mySkillsSummary.totalProjects = allProjectDefs.size()
-=======
-    MyProgressSummary loadMyProgressSummary(String userId, Integer version = -1) {
-        MyProgressSummary myProgressSummary = new MyProgressSummary()
-//        List<String> projectIdsWithPointsFromUser = userPerformedSkillRepo.findDistinctProjectIdsWithUserPoints(userId)
-        List<ProjDef> allProjectDefs =  projDefRepo.findAll()
         myProgressSummary.totalProjects = allProjectDefs.size()
->>>>>>> c3d9c972
         for (ProjDef projDef : allProjectDefs) {
             ProjectSummary summary = new ProjectSummary(projectId: projDef.projectId, projectName: projDef.name)
             SkillsRanking ranking = rankingLoader.getUserSkillsRanking(projDef.projectId, userId);
@@ -160,35 +152,19 @@
             myProgressSummary.numProjectsContributed += summary.points > 0 ? 1 : 0
         }
 
-<<<<<<< HEAD
-        mySkillsSummary.totalBadges = skillDefRepo.countTotalProductionBadges()
+        myProgressSummary.totalBadges = skillDefRepo.countTotalProductionBadges()
         AchievedBadgeCount achievedBadgeCounts = achievedLevelRepository.countAchievedProductionBadgesForUser(userId)
-        mySkillsSummary.numAchievedBadges = achievedBadgeCounts.totalCount ?: 0
-        mySkillsSummary.numAchievedGemBadges = achievedBadgeCounts.gemCount ?: 0
-        mySkillsSummary.numAchievedGlobalBadges = achievedBadgeCounts.globalCount ?: 0
-
-        mySkillsSummary.totalSkills = skillDefRepo.countTotalProductionSkills()
-        AchievedSkillsCount achievedSkillsCount = achievedLevelRepository.countAchievedProductionSkillsForUserByDayWeekMonth(userId)
-        mySkillsSummary.numAchievedSkills = achievedSkillsCount.totalCount
-        mySkillsSummary.numAchievedSkillsLastMonth = achievedSkillsCount.monthCount ?: 0
-        mySkillsSummary.numAchievedSkillsLastWeek = achievedSkillsCount.weekCount ?: 0
-        mySkillsSummary.mostRecentAchievedSkill = achievedSkillsCount.lastAchieved
-        return mySkillsSummary
-=======
-        myProgressSummary.totalBadges = skillDefRepo.countTotalBadges()
-        AchievedBadgeCount achievedBadgeCounts = achievedLevelRepository.countAchievedBadgesForUser(userId)
         myProgressSummary.numAchievedBadges = achievedBadgeCounts.totalCount ?: 0
         myProgressSummary.numAchievedGemBadges = achievedBadgeCounts.gemCount ?: 0
         myProgressSummary.numAchievedGlobalBadges = achievedBadgeCounts.globalCount ?: 0
 
-        myProgressSummary.totalSkills = skillDefRepo.countTotalSkills()
-        AchievedSkillsCount achievedSkillsCount = achievedLevelRepository.countAchievedSkillsForUserByDayWeekMonth(userId)
+        myProgressSummary.totalSkills = skillDefRepo.countTotalProductionSkills()
+        AchievedSkillsCount achievedSkillsCount = achievedLevelRepository.countAchievedProductionSkillsForUserByDayWeekMonth(userId)
         myProgressSummary.numAchievedSkills = achievedSkillsCount.totalCount
         myProgressSummary.numAchievedSkillsLastMonth = achievedSkillsCount.monthCount ?: 0
         myProgressSummary.numAchievedSkillsLastWeek = achievedSkillsCount.weekCount ?: 0
         myProgressSummary.mostRecentAchievedSkill = achievedSkillsCount.lastAchieved
         return myProgressSummary
->>>>>>> c3d9c972
     }
 
     @Profile
