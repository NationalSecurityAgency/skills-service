/**
 * Copyright 2020 SkillTree
 *
 * Licensed under the Apache License, Version 2.0 (the "License");
 * you may not use this file except in compliance with the License.
 * You may obtain a copy of the License at
 *
 *     https://www.apache.org/licenses/LICENSE-2.0
 *
 * Unless required by applicable law or agreed to in writing, software
 * distributed under the License is distributed on an "AS IS" BASIS,
 * WITHOUT WARRANTIES OR CONDITIONS OF ANY KIND, either express or implied.
 * See the License for the specific language governing permissions and
 * limitations under the License.
 */
package skills.auth

import groovy.transform.CompileStatic
import groovy.util.logging.Slf4j

import jakarta.servlet.http.HttpServletRequest
import java.util.regex.Matcher
import java.util.regex.Pattern

@Slf4j
@CompileStatic
class AuthUtils {
<<<<<<< HEAD
    static final Pattern PROJECT_ID_PATTERN = Pattern.compile("/\\S+?/(myprojects|projects)/([^/]+).*\$")
=======
    static final Pattern PROJECT_ID_PATTERN = Pattern.compile("/\\S+?/projects/([^/]+).*\$")
    static final Pattern QUIZ_ID_PATTERN = Pattern.compile("^/admin/quiz-definitions/([^/]+).*\$")
>>>>>>> 9c3eeff5

    // Example: /admin/projects/{projectId}/approvals/approve
    // Example: /admin/projects/{projectId}/approvals/reject
    static final Pattern PROJECT_SELF_REPORT_APPROVE_OR_REJECT_PATTERN = Pattern.compile("^/admin/projects/[^/]+/approvals/(?:approve|reject)\$")

    // Example: /admin/projects/{projectId}/approverConf
    static final Pattern PROJECT_SELF_REPORT_APPROVER_CONF_PATTERN = Pattern.compile("^/admin/projects/[^/]+/approverConf\$")

    // Example: /projects/{projectId}/approvalEmails/unsubscribe
    static final Pattern PROJECT_SELF_REPORT_EMAIL_UNSUB_CONF_PATTERN = Pattern.compile("^/admin/projects/[^/]+/approvalEmails/(?:unsubscribe|subscribe)\$")

    static String getProjectIdFromRequest(HttpServletRequest servletRequest) {
       return this.getIdFromRequest(servletRequest, PROJECT_ID_PATTERN, "projectId")
    }

    static String getQuizIdFromRequest(HttpServletRequest servletRequest) {
        return this.getIdFromRequest(servletRequest, QUIZ_ID_PATTERN, "quizId")
    }

    private static String getIdFromRequest(HttpServletRequest servletRequest, Pattern pattern, String label) {
        String res
        if (servletRequest) {
            String servletPath = servletRequest.getServletPath()
            Matcher matcher = pattern.matcher(servletPath)
            if (matcher.matches()) {
                if (matcher.hasGroup()) {
<<<<<<< HEAD
                    projectId = matcher.group(2)
=======
                    res = matcher.group(1)
>>>>>>> 9c3eeff5
                } else {
                    log.warn("no {} found for endpoint [{}]?", label, servletRequest)
                }
            }
        }
        return res
    }

    static boolean isSelfReportApproveOrRejectEndpoint(HttpServletRequest servletRequest) {
        if (servletRequest) {
            String servletPath = servletRequest.getServletPath()
            return PROJECT_SELF_REPORT_APPROVE_OR_REJECT_PATTERN.matcher(servletPath).matches()
        }
        return false
    }

    static boolean isSelfReportApproverConfEndpoint(HttpServletRequest servletRequest) {
        if (servletRequest) {
            String servletPath = servletRequest.getServletPath()
            return PROJECT_SELF_REPORT_APPROVER_CONF_PATTERN.matcher(servletPath).matches()
        }
        return false
    }

    static boolean isSelfReportEmailSubscriptionEndpoint(HttpServletRequest servletRequest) {
        if (servletRequest) {
            String servletPath = servletRequest.getServletPath()
            return PROJECT_SELF_REPORT_EMAIL_UNSUB_CONF_PATTERN.matcher(servletPath).matches()
        }
        return false
    }



}<|MERGE_RESOLUTION|>--- conflicted
+++ resolved
@@ -25,12 +25,8 @@
 @Slf4j
 @CompileStatic
 class AuthUtils {
-<<<<<<< HEAD
     static final Pattern PROJECT_ID_PATTERN = Pattern.compile("/\\S+?/(myprojects|projects)/([^/]+).*\$")
-=======
-    static final Pattern PROJECT_ID_PATTERN = Pattern.compile("/\\S+?/projects/([^/]+).*\$")
     static final Pattern QUIZ_ID_PATTERN = Pattern.compile("^/admin/quiz-definitions/([^/]+).*\$")
->>>>>>> 9c3eeff5
 
     // Example: /admin/projects/{projectId}/approvals/approve
     // Example: /admin/projects/{projectId}/approvals/reject
@@ -57,11 +53,7 @@
             Matcher matcher = pattern.matcher(servletPath)
             if (matcher.matches()) {
                 if (matcher.hasGroup()) {
-<<<<<<< HEAD
-                    projectId = matcher.group(2)
-=======
-                    res = matcher.group(1)
->>>>>>> 9c3eeff5
+                    res = matcher.group(2)
                 } else {
                     log.warn("no {} found for endpoint [{}]?", label, servletRequest)
                 }
