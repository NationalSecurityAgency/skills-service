<?xml version="1.0" encoding="UTF-8"?>
<project xmlns="http://maven.apache.org/POM/4.0.0"
         xmlns:xsi="http://www.w3.org/2001/XMLSchema-instance"
         xsi:schemaLocation="http://maven.apache.org/POM/4.0.0 http://maven.apache.org/xsd/maven-4.0.0.xsd">
    <modelVersion>4.0.0</modelVersion>

    <groupId>skill-tree</groupId>
    <artifactId>skills-service-parent</artifactId>
    <packaging>pom</packaging>
<<<<<<< HEAD
    <version>1.10.0-SNAPSHOT</version>
=======
    <version>1.9.2-SNAPSHOT</version>
>>>>>>> 6e2856b5
    <modules>
        <module>dashboard</module>
        <module>client-display</module>
        <module>service</module>
    </modules>
    <properties>
        <!--suppress UnresolvedMavenProperty -->
        <nexusServer>${nexus.url}</nexusServer>
        <main.basedir>${project.basedir}</main.basedir>
        <java.version>1.11</java.version>

        <!-- can NOT name it groovy.version as spock's dependency picks it up-->
        <groovy.version>3.0.7</groovy.version>
        <groovy.eclipse.compiler.version>3.6.0-03</groovy.eclipse.compiler.version>
        <groovy.eclipse.batch.version>3.0.7-01</groovy.eclipse.batch.version>

        <spock.myVersion>2.0-M4-groovy-3.0</spock.myVersion>
        <java.version>11</java.version>

        <flywaydb.version>6.5.5</flywaydb.version>

        <commons.lang.version>3.11</commons.lang.version>
        <commons.collections.version>4.4</commons.collections.version>
        <commons.io.version>2.7</commons.io.version>

        <frontend-maven-plugin.version>1.10.3</frontend-maven-plugin.version>
        <node.version>v14.18.1</node.version>

        <httpclient.version>4.5.13</httpclient.version>
        <guava.version>29.0-jre</guava.version>

        <!-- !!!!!IMPORTANT!!!!!: when changing the springboot.version property, make sure you also change it in the spring-boot-starter-parent definition -->
        <springboot.version>2.6.6</springboot.version>

        <greenmail.version>1.6.0</greenmail.version>
        <wiremock.version>2.27.2</wiremock.version>
        <owasp.encoder.version>1.2.3</owasp.encoder.version>

        <log4j2.version>2.17.0</log4j2.version>
        <micrometer-registry.version>1.8.1</micrometer-registry.version>

        <db-scheduler.version>10.5</db-scheduler.version>
    </properties>

    <parent>
        <groupId>org.springframework.boot</groupId>
        <artifactId>spring-boot-starter-parent</artifactId>
        <!-- !!!!!IMPORTANT!!!!!: when changing this version make sure to also update springboot.version property -->
        <version>2.6.6</version>
        <relativePath/>
    </parent>

    <distributionManagement>
        <repository>
            <id>nexus-releases</id>
            <name>Release Repository</name>
            <url>
                ${nexusServer}/repository/maven-releases/
            </url>
        </repository>
        <snapshotRepository>
            <id>nexus-snapshots</id>
            <name>Snapshot Repository</name>
            <url>
                ${nexusServer}/repository/maven-snapshots/
            </url>
        </snapshotRepository>
    </distributionManagement>

</project><|MERGE_RESOLUTION|>--- conflicted
+++ resolved
@@ -7,11 +7,7 @@
     <groupId>skill-tree</groupId>
     <artifactId>skills-service-parent</artifactId>
     <packaging>pom</packaging>
-<<<<<<< HEAD
     <version>1.10.0-SNAPSHOT</version>
-=======
-    <version>1.9.2-SNAPSHOT</version>
->>>>>>> 6e2856b5
     <modules>
         <module>dashboard</module>
         <module>client-display</module>
