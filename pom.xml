--- conflicted
+++ resolved
@@ -7,11 +7,7 @@
     <groupId>skill-tree</groupId>
     <artifactId>skills-service-parent</artifactId>
     <packaging>pom</packaging>
-<<<<<<< HEAD
-    <version>1.3.2-SNAPSHOT</version>
-=======
     <version>1.4.0-SNAPSHOT</version>
->>>>>>> 31fa1e4d
     <modules>
         <module>call-stack-profiler</module>
         <module>dashboard</module>
