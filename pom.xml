--- conflicted
+++ resolved
@@ -7,11 +7,7 @@
     <groupId>skill-tree</groupId>
     <artifactId>skills-service-parent</artifactId>
     <packaging>pom</packaging>
-<<<<<<< HEAD
-    <version>4.0.0-SNAPSHOT</version>
-=======
     <version>3.0.1-SNAPSHOT</version>
->>>>>>> f749ce11
     <modules>
         <module>dashboard-prime</module>
 <!--        <module>client-display</module>-->
