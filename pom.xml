--- conflicted
+++ resolved
@@ -7,11 +7,7 @@
     <groupId>skill-tree</groupId>
     <artifactId>skills-service-parent</artifactId>
     <packaging>pom</packaging>
-<<<<<<< HEAD
-    <version>1.3.4-SNAPSHOT</version>
-=======
     <version>1.4.0-SNAPSHOT</version>
->>>>>>> 98b428cd
     <modules>
         <module>call-stack-profiler</module>
         <module>dashboard</module>
