--- conflicted
+++ resolved
@@ -30,13 +30,8 @@
 
         <maven.compiler.plugin.version>3.7.0</maven.compiler.plugin.version>
         <commons.lang3.version>3.9</commons.lang3.version>
-<<<<<<< HEAD
         <joda.time.version>2.10.6</joda.time.version>
-        <log4j.version>2.11.2</log4j.version>
-=======
-        <joda.time.version>2.10.3</joda.time.version>
         <log4j.version>2.13.3</log4j.version>
->>>>>>> abebc56b
 
         <versions.maven.plugin>2.7</versions.maven.plugin>
         <maven.scm.plugin>1.11.2</maven.scm.plugin>
