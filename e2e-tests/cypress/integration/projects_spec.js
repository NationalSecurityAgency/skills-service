/*
 * Copyright 2020 SkillTree
 *
 * Licensed under the Apache License, Version 2.0 (the "License");
 * you may not use this file except in compliance with the License.
 * You may obtain a copy of the License at
 *
 *     https://www.apache.org/licenses/LICENSE-2.0
 *
 * Unless required by applicable law or agreed to in writing, software
 * distributed under the License is distributed on an "AS IS" BASIS,
 * WITHOUT WARRANTIES OR CONDITIONS OF ANY KIND, either express or implied.
 * See the License for the specific language governing permissions and
 * limitations under the License.
 */
import dayjs from "dayjs";
import utcPlugin from 'dayjs/plugin/utc';

dayjs.extend(utcPlugin);

describe('Projects Tests', () => {
  beforeEach(() => {
    cy.intercept('GET', '/app/projects').as('getProjects')
    cy.intercept('GET', '/api/icons/customIconCss').as('getProjectsCustomIcons')
    cy.intercept('GET', '/app/userInfo').as('getUserInfo')
    cy.intercept('/admin/projects/proj1/users/root@skills.org/roles').as('getRolesForRoot');
  });

  it('Create new projects', function () {
    cy.intercept('GET', '/app/projects').as('loadProjects');
    cy.intercept('GET', '/app/userInfo').as('loadUserInfo');

    cy.intercept('POST', '/app/projects/MyNewtestProject').as('postNewProject');

    cy.visit('/administrator/');
    cy.wait('@loadUserInfo');
    cy.wait('@loadProjects');

    cy.clickButton('Project');
    cy.get('[data-cy="projectName"]').type("My New test Project")
    cy.clickSave();

    cy.wait('@postNewProject');

    cy.contains('My New test Project')
    cy.contains('ID: MyNewtestProject')
  });

  it('Preview project training plan', function () {
    cy.request('POST', '/app/projects/proj1', {
      projectId: 'proj1',
      name: "proj1"
    })

    cy.visit('/administrator/projects/proj1/');
    cy.get('[data-cy=projectPreview]').should('be.visible');
    cy.get('a[data-cy=projectPreview]').should('have.attr', 'href').and('include', '/progress-and-rankings/projects/proj1');
    cy.get('[data-cy=projectPreview]').click();
    //opens in a new tab, cypress can't interact with those
  });

  it('Edit in place', () => {
    cy.request('POST', '/app/projects/proj1', {
      projectId: 'proj1',
      name: "Proj 1"
    });
    cy.request('POST', '/admin/projects/proj1/subjects/subj1', {
      projectId: 'proj1',
      subjectId: 'subj1',
      name: "Subject 1"
    });
    cy.intercept('GET', '/admin/projects/editedProjectId/subjects').as('newIdSubjects');

    cy.visit('/administrator/projects/proj1/');
    cy.contains('PROJECT: Proj 1').should('be.visible');
    cy.contains('ID: proj1').should('be.visible');
    cy.get('[data-cy=breadcrumb-proj1]').should('be.visible');
    cy.get('[data-cy=btn_edit-project]').click();
    cy.get('input[data-cy=projectName]').type('{selectall}Edited Name');
    cy.get('button[data-cy=saveProjectButton]').click();
    cy.contains('PROJECT: Proj 1').should('not.exist');
    cy.contains('PROJECT: Edited Name').should('be.visible');

    cy.get('[data-cy=btn_edit-project]').click();
    cy.get('[data-cy=idInputEnableControl] a').click();
    cy.get('input[data-cy=idInputValue]').type('{selectall}editedProjectId');
    cy.get('button[data-cy=saveProjectButton]').click();
    cy.wait('@newIdSubjects');
    cy.contains('ID: proj1').should('not.exist');
    cy.get('[data-cy=breadcrumb-proj1]').should('not.exist');
    cy.contains('ID: editedProjectId').should('be.visible');
    cy.get('[data-cy=breadcrumb-editedProjectId]').should('be.visible');
    cy.get('a[data-cy=projectPreview]').should('have.attr', 'href').and('include', '/projects/editedProjectId');

    cy.location().should((loc) => {
      expect(loc.pathname).to.eq('/administrator/projects/editedProjectId/');
    });
    cy.contains('Subject 1').should('be.visible');
    cy.get('a[data-cy=subjCard_subj1_manageBtn').click();
    cy.contains('SUBJECT: Subject 1').should('be.visible');
    cy.get('[data-cy=breadcrumb-editedProjectId]').click();
    cy.get('[data-cy="subjectCard-subj1"] [data-cy="editSubjBtn"]').click();
    cy.get('input[data-cy=subjectNameInput]').type('{selectall}I Am A Changed Subject');
    cy.get('button[data-cy=saveSubjectButton]').click();
    cy.contains('I Am A Changed Subject').should('be.visible');
    cy.get('button[data-cy=btn_Subjects]').click();
    cy.get('input[data-cy=subjectNameInput]').type('A new subject');
    cy.get('button[data-cy=saveSubjectButton]').click();
    cy.contains('A new subject').should('be.visible');
  });


  it('Create new project using enter key', function () {
    cy.intercept('GET', '/app/projects').as('loadProjects');
    cy.intercept('GET', '/app/userInfo').as('loadUserInfo');

    cy.intercept('POST', '/app/projects/MyNewtestProject').as('postNewProject');

    cy.visit('/administrator/');
    cy.wait('@loadUserInfo');
    cy.wait('@loadProjects');

    cy.clickButton('Project');
    cy.get('[data-cy="projectName"]').type("My New test Project")
    cy.get('[data-cy="projectName"]').type('{enter}')

    cy.wait('@postNewProject');

    cy.contains('My New test Project')
    cy.contains('ID: MyNewtestProject')
  });

  it('Close new project dialog', () => {
    cy.intercept('GET', '/app/projects').as('loadProjects');
    cy.intercept('GET', '/app/userInfo').as('loadUserInfo');

    cy.intercept('POST', '/app/projects/MyNewtestProject').as('postNewProject');

    cy.visit('/administrator/');
    cy.wait('@loadUserInfo');
    cy.wait('@loadProjects');

    cy.clickButton('Project');
    cy.get('[data-cy=closeProjectButton]').click();
    cy.get('[data-cy="projectName"]').should('not.exist');
  });

  it('Duplicate project names are not allowed', () => {
    cy.request('POST', '/app/projects/MyNewtestProject', {
      projectId: 'MyNewtestProject',
      name: "My New test Project"
    })
    cy.intercept('GET', '/app/projects').as('loadProjects');
    cy.intercept('GET', '/app/userInfo').as('loadUserInfo');

    cy.visit('/administrator/');
    cy.wait('@loadUserInfo');
    cy.wait('@loadProjects');

    cy.clickButton('Project');
    cy.get('[data-cy="projectName"]').type("My New test Project")
    cy.get('[data-cy=projectNameError]').contains('The value for the Project Name is already taken').should('be.visible')
    cy.get('[data-cy=saveProjectButton]').should('be.disabled');
  });


  it('Duplicate project ids are not allowed', () => {
    cy.request('POST', '/app/projects/MyNewtestProject', {
      projectId: 'MyNewtestProject',
      name: "My New test Project"
    })
    cy.intercept('GET', '/app/projects').as('loadProjects');
    cy.intercept('GET', '/app/userInfo').as('loadUserInfo');

    cy.visit('/administrator/');
    cy.wait('@loadUserInfo');
    cy.wait('@loadProjects');
    cy.clickButton('Project');
    cy.get('[data-cy="projectName"]').type("Other Project Name")
    cy.contains('Enable').click();
    cy.getIdField().clear().type("MyNewtestProject")

    cy.get('[data-cy=idError]').contains('The value for the Project ID is already taken').should('be.visible');
    cy.get('[data-cy=saveProjectButton]').should('be.disabled');
  });

  it('Project id autofill strips out special characters and spaces', () => {
    const expectedId = 'LotsofspecialPchars';
    const providedName = "!L@o#t$s of %s^p&e*c(i)a_l++_|}/[]#?{P c'ha'rs";

    cy.intercept('POST', `/app/projects/${expectedId}`).as('postNewProject');
    cy.intercept('POST', '/app/projectExist').as('projectExists');
    cy.intercept('GET', '/app/projects').as('loadProjects');
    cy.intercept('GET', '/app/userInfo').as('loadUserInfo');

    cy.visit('/administrator/');
    cy.wait('@loadUserInfo');
    cy.wait('@loadProjects');
    cy.clickButton('Project');
    cy.get('[data-cy="projectName"]').type(providedName);
    cy.wait('@projectExists');
    cy.getIdField().should('have.value', expectedId)

    cy.clickSave();
    cy.wait('@postNewProject');

    cy.contains(`ID: ${expectedId}`)
  });

  it('Validate that cannot create project with the same name in lowercase', () => {
    const expectedId = 'TestProject1';
    const providedName = "Test Project #1";

    cy.intercept('POST', `/app/projects/${expectedId}`)
        .as('postNewProject');

    cy.intercept('GET', '/app/projects').as('loadProjects');
    cy.intercept('GET', '/app/userInfo').as('loadUserInfo');

    cy.visit('/administrator/');
    cy.wait('@loadUserInfo');
    cy.wait('@loadProjects');
    cy.clickButton('Project');
    cy.get('[data-cy="projectName"]').type(providedName)
    cy.getIdField().should('have.value', expectedId)

    cy.clickSave();
    cy.wait('@postNewProject');

    cy.clickButton('Project');
    cy.get('[data-cy="projectName"]').type(providedName.toLowerCase())

    cy.get('[data-cy=projectNameError').contains('The value for the Project Name is already taken').should('be.visible');

    cy.get('[data-cy=saveProjectButton]').should('be.disabled');
  });

  it('Once project id is enabled name-to-id autofill should be turned off', () => {
    cy.intercept('GET', '/app/projects').as('loadProjects');
    cy.intercept('GET', '/app/userInfo').as('loadUserInfo');

    cy.visit('/administrator/');
    cy.wait('@loadUserInfo');
    cy.wait('@loadProjects');

    cy.clickButton('Project');;
    cy.get('[data-cy="projectName"]').type('InitValue');
    cy.getIdField().should('have.value', 'InitValue');

    cy.contains('Enable').click();
    cy.contains('Enabled').not('a');

    cy.get('[data-cy="projectName"]').type('MoreValue');
    cy.getIdField().should('have.value', 'InitValue');

    cy.get('[data-cy="projectName"]').clear();
    cy.getIdField().should('have.value', 'InitValue');
  });

  it('Project name is required', () => {
    cy.intercept('GET', '/app/projects').as('loadProjects');
    cy.intercept('GET', '/app/userInfo').as('loadUserInfo');

    cy.visit('/administrator/');
    cy.wait('@loadUserInfo');
    cy.wait('@loadProjects');
    cy.clickButton('Project');
    cy.contains('Enable').click();
    cy.getIdField().type('InitValue');

    cy.get('[data-cy=saveProjectButton').should('be.disabled');
  })

  it('Project id is required', () => {
    cy.intercept('GET', '/app/projects').as('loadProjects');
    cy.intercept('GET', '/app/userInfo').as('loadUserInfo');

    cy.visit('/administrator/');
    cy.wait('@loadUserInfo');
    cy.wait('@loadProjects');
    cy.clickButton('Project');;
    cy.get('[data-cy="projectName"]').type('New Project');
    cy.contains('Enable').click();
    cy.getIdField().clear()
    cy.get('[data-cy=idError]').contains('Project ID is required').should('be.visible');
    cy.get('[data-cy=saveProjectButton').should('be.disabled');
  })


  it('Project name must be > 3 chars < 50 chars', () => {
    const minLenMsg = 'Project Name cannot be less than 3 characters';
    const maxLenMsg = 'Project Name cannot exceed 50 characters';
    const projId = 'ProjectId'
    cy.intercept('POST', `/app/projects/${projId}`).as('postNewProject');
    cy.intercept('GET', '/app/projects').as('loadProjects');
    cy.intercept('GET', '/app/userInfo').as('loadUserInfo');

    cy.visit('/administrator/');
    cy.wait('@loadUserInfo');
    cy.wait('@loadProjects');

    cy.clickButton('Project');;
    cy.contains('Enable').click();
    cy.getIdField().type('ProjectId')
    cy.get('[data-cy="projectName"]').type('12');
    cy.contains(minLenMsg)

    cy.get('[data-cy="projectName"]').type('3');
    cy.contains(minLenMsg).should('not.exist')

    const longInvalid = Array(51).fill('a').join('');
    const longValid = Array(50).fill('a').join('');

    cy.get('[data-cy="projectName"]').clear().type(longInvalid);
    cy.contains(maxLenMsg)

    cy.get('[data-cy="projectName"]').clear().type(longValid);
    cy.contains(maxLenMsg).should('not.exist')

    cy.clickSave();
    cy.wait('@postNewProject');

    cy.contains(`ID: ${projId}`)
    cy.contains(longValid)
  })

  it('Project ID must be > 3 chars < 50 chars', () => {
    const minLenMsg = 'Project ID cannot be less than 3 characters';
    const maxLenMsg = 'Project ID cannot exceed 50 characters';
    const requiredMsg = 'Project ID is required';
    const projName = 'Project Name'

    const longInvalid = Array(51).fill('a').join('');
    const longValid = Array(50).fill('a').join('');
    cy.intercept('POST', `/app/projects/${longValid}`).as('postNewProject');
    cy.intercept('GET', '/app/projects').as('loadProjects');
    cy.intercept('GET', '/app/userInfo').as('loadUserInfo');

    cy.visit('/administrator/');
    cy.wait('@loadUserInfo');
    cy.wait('@loadProjects');
    cy.clickButton('Project');;
    cy.contains('Enable').click();
    cy.getIdField().type('12')
    cy.get('[data-cy="projectName"]').type(projName);
    cy.contains(minLenMsg)

    cy.getIdField().type('3');
    cy.contains(minLenMsg).should('not.exist')

    cy.getIdField().clear();
    cy.contains(requiredMsg);
    cy.getIdField().click()
    cy.getIdField().invoke('val', longInvalid).trigger('input');
    cy.contains(maxLenMsg)

    cy.getIdField().clear();
    cy.contains(requiredMsg);
    cy.getIdField().click().invoke('val', longValid).trigger('input');
    cy.contains(maxLenMsg).should('not.exist')
    cy.contains(requiredMsg).should('not.exist')

    cy.clickSave();
    cy.wait('@postNewProject');

    cy.contains('ID: aaaaa')
  })

  it('Add Admin - User Not Found', () => {
    cy.request('POST', '/app/projects/proj1', {
      projectId: 'proj1',
      name: "proj1"
    });

    cy.intercept({
      method: 'PUT',
      path: '/admin/projects/proj1/users/bar/roles/ROLE_PROJECT_ADMIN',
    }, {
      statusCode: 400,
      body: {errorCode: 'UserNotFound', explanation: 'User was not found'}
    }).as('addAdmin');

    cy.intercept({
      method: 'POST',
      path: '/app/users/suggest*',
    }, {
      statusCode: 200,
      body: [{userId:'bar', userIdForDisplay: 'bar', first: 'bar', last: 'bar', dn: 'bar'}]
    }).as('suggest');
    cy.intercept('GET', '/app/userInfo').as('loadUserInfo');
    cy.intercept('GET', '/admin/projects/proj1').as('loadProject');

    cy.visit('/administrator/projects/proj1/access');
    cy.wait('@loadUserInfo');
    cy.wait('@loadProject');

    cy.contains('Enter user id').type('bar');
    cy.wait('@suggest');
    cy.get('.multiselect__input').type('{enter}');
    cy.clickButton('Add');
    cy.wait('@addAdmin');
    cy.get('.alert-danger').contains('User was not found');
  });

  it('Add Admin - InternalError', () => {
    cy.request('POST', '/app/projects/proj1', {
      projectId: 'proj1',
      name: "proj1"
    });

    cy.intercept({
      method: 'PUT',
      path: '/admin/projects/proj1/users/bar/roles/ROLE_PROJECT_ADMIN',
    }, {
      statusCode: 400,
      body: {errorCode: 'InternalError', explanation: 'Some Error Occurred'}
    }).as('addAdmin');

    cy.intercept({
      method: 'POST',
      path: '/app/users/suggest*',
    }, {
      statusCode: 200,
      body: [{userId:'bar', userIdForDisplay: 'bar', first: 'bar', last: 'bar', dn: 'bar'}]
    }).as('suggest');
    cy.intercept('GET', '/app/userInfo').as('loadUserInfo');
    cy.intercept('GET', '/admin/projects/proj1').as('loadProject');

    cy.visit('/administrator/projects/proj1/access');
    cy.wait('@loadUserInfo');
    cy.wait('@loadProject');

    cy.contains('Enter user id').type('bar');
    cy.wait('@suggest');
    cy.get('.multiselect__input').type('{enter}');
    cy.clickButton('Add');
    cy.wait('@addAdmin');
    cy.get('[data-cy="errorPage"]').contains('Tiny-bit of an error!');
  });

  it('Add Admin No Query', () => {
    cy.request('POST', '/app/projects/proj1', {
      projectId: 'proj1',
      name: "proj1"
    });

    cy.intercept('PUT', '/admin/projects/proj1/users/root@skills.org/roles/ROLE_PROJECT_ADMIN').as('addAdmin');

    cy.intercept('POST',  'suggestDashboardUsers').as('suggest');
    cy.intercept('GET', '/app/userInfo').as('loadUserInfo');
    cy.intercept('GET', '/admin/projects/proj1').as('loadProject');

    cy.visit('/administrator/projects/proj1/access');
    cy.wait('@loadUserInfo');
    cy.wait('@loadProject');

    cy.contains('Enter user id').type('{enter}');
    cy.wait('@suggest');
    cy.contains('root@skills.org').click();
    cy.clickButton('Add');
    cy.wait('@addAdmin');
    cy.wait('@getRolesForRoot');

    const rowSelector = '[data-cy=roleManagerTable] tbody tr'
    cy.get(rowSelector).should('have.length', 2).as('cyRows');
    cy.get('@cyRows').eq(1).find('td').as('row2');
    cy.get('@row2').eq(0).contains('root@skills.org');
  });

  it('Add and Remove Admin', () => {
    cy.request('POST', '/app/projects/proj1', {
      projectId: 'proj1',
      name: "proj1"
    });


    cy.intercept('PUT', '/admin/projects/proj1/users/root@skills.org/roles/ROLE_PROJECT_ADMIN').as('addAdmin');

    cy.intercept('POST',  'suggestDashboardUsers').as('suggest');
    cy.intercept('GET', '/app/userInfo').as('loadUserInfo');
    cy.intercept('GET', '/admin/projects/proj1').as('loadProject');

    cy.visit('/administrator/projects/proj1/access');
    cy.wait('@loadUserInfo');
    cy.wait('@loadProject');

    cy.get('[data-cy="existingUserInput"]').type('root');
    cy.wait('@suggest');
    cy.contains('root@skills.org').click();
    cy.clickButton('Add');
    cy.wait('@addAdmin');
    cy.wait('@getRolesForRoot');

    const tableSelector = '[data-cy=roleManagerTable]'
    const rowSelector = `${tableSelector} tbody tr`
    cy.get(rowSelector).should('have.length', 2).as('cyRows');
    cy.get('@cyRows').eq(1).find('td').as('row2');
    cy.get('@row2').eq(0).contains('root@skills.org');

    // remove the other user now
    cy.get(`${tableSelector} [data-cy="removeUserBtn"]`).eq(1).click();
    cy.contains('YES, Delete It').click();

    cy.get(rowSelector).should('have.length', 1).as('cyRows1');
    cy.get('@cyRows1').eq(0).find('td').as('rowA');
    cy.get('@rowA').eq(0).contains('root@skills.org').should('not.exist');
  });

  it('Add Admin - forward slash character does not cause error', () => {
    cy.request('POST', '/app/projects/proj1', {
      projectId: 'proj1',
      name: "proj1"
    });


    cy.intercept('PUT', '/admin/projects/proj1/users/root@skills.org/roles/ROLE_PROJECT_ADMIN').as('addAdmin');

    cy.intercept('POST',  'suggestDashboardUsers').as('suggest');
    cy.intercept('GET', '/app/userInfo').as('loadUserInfo');
    cy.intercept('GET', '/admin/projects/proj1').as('loadProject');

    cy.visit('/administrator/projects/proj1/access');
    cy.wait('@loadUserInfo');
    cy.wait('@loadProject');

    cy.contains('Enter user id').type('root/bar{enter}');
    cy.wait('@suggest');
  });

  it('focus should be returned to new project button', ()=> {
    cy.visit('/administrator');
    cy.get('[data-cy=newProjectButton]').click();
    cy.get('body').type('{esc}');
    cy.get('[data-cy=newProjectButton]').should('have.focus');

    cy.get('[data-cy=newProjectButton]').click();
    cy.get('[data-cy=closeProjectButton]').click();
    cy.get('[data-cy=newProjectButton]').should('have.focus');

    cy.get('[data-cy=newProjectButton]').click();
    cy.get('[data-cy=projectName]').type('test 123');
    cy.get('[data-cy=saveProjectButton]').click();
    cy.get('[data-cy=newProjectButton]').should('have.focus');

    cy.get('[data-cy=newProjectButton]').click();
    cy.get('[aria-label=Close]').click();
    cy.get('[data-cy=newProjectButton]').should('have.focus');
  });

  it('focus should be returned to project edit button', () => {
    cy.request('POST', '/app/projects/proj1', {
      projectId: 'proj1',
      name: "proj1"
    });
    cy.request('POST', '/app/projects/proj2', {
      projectId: 'proj2',
      name: "proj2"
    });
    cy.visit('/administrator/');
    const proj1EditBtn = '[data-cy="projectCard_proj1"] [data-cy="editProjBtn"]';
    const proj2EditBtn = '[data-cy="projectCard_proj2"] [data-cy="editProjBtn"]';

    cy.get(proj1EditBtn).click();
    cy.get('[data-cy=projectName]').should('be.visible');
    cy.get('body').type('{esc}{esc}');
    cy.get(proj1EditBtn).should('have.focus');

    cy.get(proj1EditBtn).click();
    cy.get('[data-cy=closeProjectButton]').click();
    cy.get(proj1EditBtn).should('have.focus');

    cy.get(proj1EditBtn).click();
    cy.get('[data-cy=projectName]').type('test 123');
    cy.get('[data-cy=saveProjectButton]').click();
    cy.get(proj1EditBtn).should('have.focus');

    cy.get(proj1EditBtn).click();
    cy.get('[aria-label=Close]').click();
    cy.get(proj1EditBtn).should('have.focus');

    //project 2
    cy.get(proj2EditBtn).click();
    cy.get('[data-cy=projectName]').should('be.visible');
    cy.get('body').type('{esc}{esc}');
    cy.get(proj2EditBtn).should('have.focus');

    cy.get(proj2EditBtn).click();
    cy.get('[data-cy=closeProjectButton]').click();
    cy.get(proj2EditBtn).should('have.focus');

    cy.get(proj2EditBtn).click();
    cy.get('[data-cy=projectName]').type('test 123');
    cy.get('[data-cy=saveProjectButton]').click();
    cy.get(proj2EditBtn).should('have.focus');

    cy.get(proj2EditBtn).click();
    cy.get('[aria-label=Close]').click();
    cy.get(proj2EditBtn).should('have.focus');
  });

  it('new level dialog should return focus to new level button', () => {

    cy.intercept('GET', '/admin/projects/MyNewtestProject').as('loadProject');

    cy.intercept('PUT', '/admin/projects/MyNewtestProject/levels/edit/**').as('saveLevel');

    cy.intercept('GET', '/admin/projects/MyNewtestProject/levels').as('loadLevels');

    cy.request('POST', '/app/projects/MyNewtestProject', {
      projectId: 'MyNewtestProject',
      name: "My New test Project"
    })

    cy.visit('/administrator/projects/MyNewtestProject/');
    cy.wait('@loadProject');

    cy.contains('Levels').click();
    cy.get('[data-cy=addLevel]').click();
    cy.get('[data-cy=cancelLevel]').click();
    cy.get('[data-cy=addLevel]').should('have.focus');

    cy.get('[data-cy=addLevel]').click();
    cy.get('[data-cy=levelName]').type('{esc}');
    cy.get('[data-cy=addLevel]').should('have.focus');

    cy.get('[data-cy=addLevel]').click();
    cy.get('[aria-label=Close]').filter('.text-light').click();
    cy.get('[data-cy=addLevel]').should('have.focus');

    cy.get('[data-cy=editLevelButton]').eq(0).click();
    cy.get('[data-cy=cancelLevel]').click();
    cy.get('[data-cy=editLevelButton]').eq(0).should('have.focus');

    cy.get('[data-cy=editLevelButton]').eq(0).click();
    cy.get('[data-cy=levelName]').type('{esc}');
    cy.get('[data-cy=editLevelButton]').eq(0).should('have.focus');

    cy.get('[data-cy=editLevelButton]').eq(0).click();
    cy.get('[aria-label=Close]').filter('.text-light').click();
    cy.get('[data-cy=editLevelButton]').eq(0).should('have.focus');

    cy.get('[data-cy=editLevelButton]').eq(0).click();
    cy.get('[data-cy=levelName]').type('{selectall}Fooooooo');
    cy.get('[data-cy=saveLevelButton]').click();
    cy.wait('@saveLevel');
    cy.wait('@loadLevels');
    cy.get('[data-cy=editLevelButton]').eq(0).should('have.focus');

    cy.get('[data-cy=editLevelButton]').eq(3).click();
    cy.get('[data-cy=cancelLevel]').click();
    cy.get('[data-cy=editLevelButton]').eq(3).should('have.focus');

    cy.get('[data-cy=editLevelButton]').eq(3).click();
    cy.get('[data-cy=levelName]').type('{esc}');
    cy.get('[data-cy=editLevelButton]').eq(3).should('have.focus');

    cy.get('[data-cy=editLevelButton]').eq(3).click();
    cy.get('[aria-label=Close]').filter('.text-light').click();
    cy.get('[data-cy=editLevelButton]').eq(3).should('have.focus');

    cy.get('[data-cy=editLevelButton]').eq(3).click();
    cy.get('[data-cy=levelName]').type('{selectall}Baaaaar');
    cy.get('[data-cy=saveLevelButton]').click();
    cy.wait('@saveLevel');
    cy.wait('@loadLevels');
    cy.get('[data-cy=editLevelButton]').eq(3).should('have.focus');
  });

  it('Trusted client should be shown when oAuthOnly!=true', () => {
    cy.intercept('GET', '/public/config', {oAuthOnly: false, authMode: 'FORM'}).as('loadConfig');

    cy.request('POST', '/app/projects/proj1', {
      projectId: 'proj1',
      name: "proj1"
    });

    cy.intercept({
      method: 'PUT',
      url: '/admin/projects/proj1/users/root@skills.org/roles/ROLE_PROJECT_ADMIN',
    }).as('addAdmin');

    cy.intercept({
      method: 'POST',
      url: '/app/users/suggestDashboardUsers*',
    }).as('suggest');
    cy.intercept('GET', '/app/userInfo').as('loadUserInfo');
    cy.intercept('GET', '/admin/projects/proj1').as('loadProject');
    cy.intercept('GET', '/admin/projects/proj1/userRoles').as('loadUserRoles');

    cy.visit('/administrator/projects/proj1/access');
    cy.wait('@loadConfig');
    cy.wait('@loadUserInfo');
    cy.wait('@loadProject');
    cy.wait('@loadUserRoles');

    cy.contains('Project Administrators').should('exist');
    cy.get('[data-cy="trusted-client-props-panel"]').should('exist')
  });

  it('Project stats should all be the same size when they wrap', () => {
    cy.request('POST', '/app/projects/abcdeghijklmnopqrstuvwxyzabcdefghijklmnopqrstuvwxy', {
      projectId: 'abcdeghijklmnopqrstuvwxyzabcdefghijklmnopqrstuvwxy',
      name: "abcdeghijklmnopqrstuvwxyzabcdefghijklmnopqrstuvwxy"
    });
    cy.intercept('GET', '/admin/projects/abcdeghijklmnopqrstuvwxyzabcdefghijklmnopqrstuvwxy').as('loadProj');
    cy.intercept('GET', '/api/projects/Inception/level').as('loadInception');
    cy.visit('/administrator/projects/abcdeghijklmnopqrstuvwxyzabcdefghijklmnopqrstuvwxy/');
    cy.wait('@loadProj');
    cy.wait('@loadInception');
    cy.setResolution([1440, 900]); //original issue presented when stat cards wrapped to another row
    cy.wait(200);
    cy.get('[data-cy=pageHeaderStat]').first().invoke('width').then((val)=>{
      cy.get('[data-cy=pageHeaderStat]').eq(1).invoke('width').should('eq', val);
      cy.get('[data-cy=pageHeaderStat]').eq(2).invoke('width').should('eq', val);
      cy.get('[data-cy=pageHeaderStat]').eq(3).invoke('width').should('eq', val);
      cy.get('[data-cy=pageHeaderStat]').eq(4).invoke('width').should('eq', val);
    });
    cy.get('[data-cy=pageHeader]').matchImageSnapshot();
  });

  it('Created and Last Reported Skill data should be visible on projects page', () => {
    cy.request('POST', '/app/projects/my_project_123', {
      projectId: 'my_project_123',
      name: "My Project 123"
    });

    cy.request('POST', '/admin/projects/my_project_123/subjects/subj1', {
      projectId: 'my_project_123',
      subjectId: 'subj1',
      name: "Subject 1"
    });
    cy.request('POST', `/admin/projects/my_project_123/subjects/subj1/skills/skill1`, {
      projectId: 'my_project_123',
      subjectId: 'subj1',
      skillId: 'skill1',
      name: `This is 1`,
      type: 'Skill',
      pointIncrement: 100,
      numPerformToCompletion: 10,
      pointIncrementInterval: 0,
      numMaxOccurrencesIncrementInterval: -1,
      version: 0,
    });

    cy.intercept('GET', '/api/projects/Inception/level').as('loadInception');
    cy.visit('/administrator/');
    cy.wait('@getProjects');
    cy.wait('@loadInception');

    cy.get('[data-cy=projectCreated]').should('be.visible').contains('Today');
    cy.get('[data-cy=projectLastReportedSkill]').should('be.visible').contains('Never');

    const now = dayjs().utc();
    cy.reportSkill('my_project_123', 1, 'user@skills.org', now.subtract(1, 'year').format('YYYY-MM-DD HH:mm'), false);

    cy.visit('/administrator/');
    cy.wait('@getProjects');
    cy.wait('@loadInception');
    cy.get('[data-cy=projectCreated]').should('be.visible').contains('Today');
    cy.get('[data-cy=projectLastReportedSkill]').should('be.visible').contains('a year ago');

    cy.reportSkill('my_project_123', 1, 'user@skills.org', now.subtract(2, 'months').format('YYYY-MM-DD HH:mm'), false);
    cy.visit('/administrator/');
    cy.wait('@getProjects');
    cy.wait('@loadInception');
    cy.get('[data-cy=projectCreated]').should('be.visible').contains('Today');
    cy.get('[data-cy=projectLastReportedSkill]').should('be.visible').contains('2 months ago');

    cy.reportSkill('my_project_123', 1, 'user@skills.org', now.subtract(7, 'days').utc().format('YYYY-MM-DD HH:mm'), false);

    cy.visit('/administrator/');
    cy.wait('@getProjects');
    cy.wait('@loadInception');
    cy.get('[data-cy=projectCreated]').should('be.visible').contains('Today');
    cy.get('[data-cy=projectLastReportedSkill]').should('be.visible').contains('7 days ago');
  });

  it('Created and Last Reported Skill data should be visible on project page', () => {
    cy.request('POST', '/app/projects/my_project_123', {
      projectId: 'my_project_123',
      name: "My Project 123"
    });

    cy.request('POST', '/admin/projects/my_project_123/subjects/subj1', {
      projectId: 'my_project_123',
      subjectId: 'subj1',
      name: "Subject 1"
    });
    cy.request('POST', `/admin/projects/my_project_123/subjects/subj1/skills/skill1`, {
      projectId: 'my_project_123',
      subjectId: 'subj1',
      skillId: 'skill1',
      name: `This is 1`,
      type: 'Skill',
      pointIncrement: 100,
      numPerformToCompletion: 10,
      pointIncrementInterval: 0,
      numMaxOccurrencesIncrementInterval: -1,
      version: 0,
    });

    cy.intercept('GET', '/admin/projects/my_project_123').as('loadProj');
    cy.intercept('GET', '/api/projects/Inception/level').as('loadInception');
    cy.visit('/administrator/projects/my_project_123');
    cy.wait('@loadProj');
    cy.wait('@loadInception');

    cy.get('[data-cy=projectCreated]').should('be.visible').contains('Today');
    cy.get('[data-cy=projectLastReportedSkill]').should('be.visible').contains('Never');

    const now = dayjs().utc()
    cy.reportSkill('my_project_123', 1, 'user@skills.org', now.subtract(1, 'year').utc().format('YYYY-MM-DD HH:mm'), false);

    cy.visit('/administrator/projects/my_project_123');
    cy.wait('@loadProj');
    cy.wait('@loadInception');
    cy.get('[data-cy=projectCreated]').should('be.visible').contains('Today');
    cy.get('[data-cy=projectLastReportedSkill]').should('be.visible').contains('a year ago');

    cy.reportSkill('my_project_123', 1, 'user@skills.org', now.subtract(2, 'months').utc().format('YYYY-MM-DD HH:mm'), false);
    cy.visit('/administrator/projects/my_project_123');
    cy.wait('@loadProj');
    cy.wait('@loadInception');
    cy.get('[data-cy=projectCreated]').should('be.visible').contains('Today');
    cy.get('[data-cy=projectLastReportedSkill]').should('be.visible').contains('2 months ago');

    cy.reportSkill('my_project_123', 1, 'user@skills.org', now.subtract(7, 'days').utc().format('YYYY-MM-DD HH:mm'), false);
    cy.visit('/administrator/projects/my_project_123');
    cy.wait('@loadProj');
    cy.wait('@loadInception');
    cy.get('[data-cy=projectCreated]').should('be.visible').contains('Today');
    cy.get('[data-cy=projectLastReportedSkill]').should('be.visible').contains('7 days ago');
  });

  it('project users input field submits on enter', () => {
    cy.request('POST', '/app/projects/my_project_123', {
      projectId: 'my_project_123',
      name: "My Project 123"
    });

    cy.request('POST', '/admin/projects/my_project_123/subjects/subj1', {
      projectId: 'my_project_123',
      subjectId: 'subj1',
      name: "Subject 1"
    });
    cy.request('POST', `/admin/projects/my_project_123/subjects/subj1/skills/skill1`, {
      projectId: 'my_project_123',
      subjectId: 'subj1',
      skillId: 'skill1',
      name: `This is 1`,
      type: 'Skill',
      pointIncrement: 100,
      numPerformToCompletion: 10,
      pointIncrementInterval: 0,
      numMaxOccurrencesIncrementInterval: -1,
      version: 0,
    });

    const now = dayjs()
    cy.reportSkill('my_project_123', 1, 'user1@skills.org', now.subtract(1, 'year').format('YYYY-MM-DD HH:mm'), false);
    cy.reportSkill('my_project_123', 1, 'user2@skills.org', now.subtract(1, 'year').format('YYYY-MM-DD HH:mm'), false);
    cy.reportSkill('my_project_123', 1, 'user3@skills.org', now.subtract(1, 'year').format('YYYY-MM-DD HH:mm'), false);
    cy.reportSkill('my_project_123', 1, 'user4@skills.org', now.subtract(1, 'year').format('YYYY-MM-DD HH:mm'), false);

    cy.intercept('GET', '/admin/projects/my_project_123').as('loadProj');
    cy.intercept('GET', '/api/projects/Inception/level').as('loadInception');
    cy.intercept('GET', '/admin/projects/my_project_123/users**').as('loadUsers');
    cy.visit('/administrator/projects/my_project_123');
    cy.wait('@loadProj');
    cy.wait('@loadInception');
    cy.get('[data-cy=nav-Users]').click();
    cy.wait('@loadUsers');
    cy.get('[data-cy=usersTable_viewDetailsBtn]').should('have.length', 4);
    cy.get('[data-cy=users-skillIdFilter]').type('user1{enter}');
    cy.wait('@loadUsers');
    cy.get('[data-cy=usersTable_viewDetailsBtn]').should('have.length', 1);
  });

  it('project-level settings: rank opt-out for all admins', () => {
    cy.createProject(1);
    cy.visit('/administrator/projects/proj1/settings')

    cy.get('[data-cy="rankAndLeaderboardOptOutSwitch"]').should('not.be.checked');
    cy.get('[data-cy="unsavedChangesAlert"]').should('not.exist')
    cy.get('[data-cy="settingsSavedAlert"]').should('not.exist')
    cy.get('[data-cy="saveSettingsBtn"]').should('be.disabled');

    cy.get('[data-cy="rankAndLeaderboardOptOutSwitch"]').check({force: true});

    cy.get('[data-cy="rankAndLeaderboardOptOutSwitch"]').should('be.checked');
    cy.get('[data-cy="unsavedChangesAlert"]').contains('Unsaved Changes')
    cy.get('[data-cy="settingsSavedAlert"]').should('not.exist')
    cy.get('[data-cy="saveSettingsBtn"]').should('be.enabled');

    cy.get('[data-cy="rankAndLeaderboardOptOutSwitch"]').uncheck({force: true});

    cy.get('[data-cy="rankAndLeaderboardOptOutSwitch"]').should('not.be.checked');
    cy.get('[data-cy="unsavedChangesAlert"]').should('not.exist')
    cy.get('[data-cy="settingsSavedAlert"]').should('not.exist')
    cy.get('[data-cy="saveSettingsBtn"]').should('be.disabled');

    cy.get('[data-cy="rankAndLeaderboardOptOutSwitch"]').check({force: true});

    cy.get('[data-cy="rankAndLeaderboardOptOutSwitch"]').should('be.checked');
    cy.get('[data-cy="unsavedChangesAlert"]').contains('Unsaved Changes')
    cy.get('[data-cy="settingsSavedAlert"]').should('not.exist')
    cy.get('[data-cy="saveSettingsBtn"]').should('be.enabled');

    cy.get('[data-cy="saveSettingsBtn"]').click();
    cy.get('[data-cy="settingsSavedAlert"]').contains('Settings Updated')
    cy.get('[data-cy="unsavedChangesAlert"]').should('not.exist')
    cy.get('[data-cy="saveSettingsBtn"]').should('be.disabled');

    // refresh
    cy.visit('/administrator/projects/proj1/settings')
    cy.get('[data-cy="rankAndLeaderboardOptOutSwitch"]').should('be.checked');
    cy.get('[data-cy="unsavedChangesAlert"]').should('not.exist')
    cy.get('[data-cy="settingsSavedAlert"]').should('not.exist')
    cy.get('[data-cy="saveSettingsBtn"]').should('be.disabled');

    cy.get('[data-cy="rankAndLeaderboardOptOutSwitch"]').uncheck({force: true});

    cy.get('[data-cy="rankAndLeaderboardOptOutSwitch"]').should('not.be.checked');
    cy.get('[data-cy="unsavedChangesAlert"]').contains('Unsaved Changes')
    cy.get('[data-cy="settingsSavedAlert"]').should('not.exist')
    cy.get('[data-cy="saveSettingsBtn"]').should('be.enabled');

    cy.get('[data-cy="rankAndLeaderboardOptOutSwitch"]').check({force: true});
    cy.get('[data-cy="rankAndLeaderboardOptOutSwitch"]').should('be.checked');
    cy.get('[data-cy="unsavedChangesAlert"]').should('not.exist')
    cy.get('[data-cy="settingsSavedAlert"]').should('not.exist')
    cy.get('[data-cy="saveSettingsBtn"]').should('be.disabled');
  });

<<<<<<< HEAD
=======
  it('navigate to subjects by click on project name', () => {
    cy.createProject(1);
    cy.visit('/administrator')
    cy.get('[data-cy="projCard_proj1_manageBtn"]');
    cy.get('[data-cy="projCard_proj1_manageLink"]').click();
    cy.contains('No Subjects Yet');
  });

  it('delete project', () => {
    cy.createProject(1);
    cy.createProject(2);
    cy.createProject(3);
    cy.visit('/administrator')
    cy.get('[data-cy="projectCard_proj1"] [data-cy="deleteProjBtn"]').click();
    cy.contains('Project ID [proj1]. Delete Action')
    cy.contains('YES, Delete It').click();
    cy.get('[data-cy="projectCard_proj1"]').should('not.exist');
    cy.get('[data-cy="projectCard_proj2"]').should('exist');
    cy.get('[data-cy="projectCard_proj3"]').should('exist');

    cy.get('[data-cy="projectCard_proj2"] [data-cy="deleteProjBtn"]').click();
    cy.contains('Project ID [proj2]. Delete Action')
    cy.contains('Cancel').click();
    cy.get('[data-cy="projectCard_proj2"]').should('exist');
    cy.get('[data-cy="projectCard_proj3"]').should('exist');
  });

  it('project sort management', () => {
    cy.createProject(1);
    cy.createProject(2);
    cy.createProject(3);
    cy.visit('/administrator')
    cy.get('[data-cy="projectCard"]').should('have.length', 3).as('projects');
    cy.get('@projects').eq(0).should('contain.text', 'This is project 1');
    cy.get('@projects').eq(1).should('contain.text', 'This is project 2');
    cy.get('@projects').eq(2).should('contain.text', 'This is project 3');
    cy.get('[data-cy="projectCard_proj1"] [data-cy="moveProjUpBtn"]').should('be.disabled');
    cy.get('[data-cy="projectCard_proj1"] [data-cy="moveProjDownBtn"]').should('be.enabled');
    cy.get('[data-cy="projectCard_proj2"] [data-cy="moveProjUpBtn"]').should('be.enabled');
    cy.get('[data-cy="projectCard_proj2"] [data-cy="moveProjDownBtn"]').should('be.enabled');
    cy.get('[data-cy="projectCard_proj3"] [data-cy="moveProjUpBtn"]').should('be.enabled');
    cy.get('[data-cy="projectCard_proj3"] [data-cy="moveProjDownBtn"]').should('be.disabled');

    cy.get('[data-cy="projectCard_proj1"] [data-cy="moveProjDownBtn"]').click();
    cy.get('[data-cy="projectCard"]').should('have.length', 3).as('projects');
    cy.get('@projects').eq(0).should('contain.text', 'This is project 2');
    cy.get('@projects').eq(1).should('contain.text', 'This is project 1');
    cy.get('@projects').eq(2).should('contain.text', 'This is project 3');
    cy.get('[data-cy="projectCard_proj2"] [data-cy="moveProjUpBtn"]').should('be.disabled');
    cy.get('[data-cy="projectCard_proj2"] [data-cy="moveProjDownBtn"]').should('be.enabled');
    cy.get('[data-cy="projectCard_proj1"] [data-cy="moveProjUpBtn"]').should('be.enabled');
    cy.get('[data-cy="projectCard_proj1"] [data-cy="moveProjDownBtn"]').should('be.enabled');
    cy.get('[data-cy="projectCard_proj3"] [data-cy="moveProjUpBtn"]').should('be.enabled');
    cy.get('[data-cy="projectCard_proj3"] [data-cy="moveProjDownBtn"]').should('be.disabled');

    cy.get('[data-cy="projectCard_proj1"] [data-cy="moveProjDownBtn"]').click();
    cy.get('[data-cy="projectCard"]').should('have.length', 3).as('projects');
    cy.get('@projects').eq(0).should('contain.text', 'This is project 2');
    cy.get('@projects').eq(1).should('contain.text', 'This is project 3');
    cy.get('@projects').eq(2).should('contain.text', 'This is project 1');
    cy.get('[data-cy="projectCard_proj2"] [data-cy="moveProjUpBtn"]').should('be.disabled');
    cy.get('[data-cy="projectCard_proj2"] [data-cy="moveProjDownBtn"]').should('be.enabled');
    cy.get('[data-cy="projectCard_proj3"] [data-cy="moveProjUpBtn"]').should('be.enabled');
    cy.get('[data-cy="projectCard_proj3"] [data-cy="moveProjDownBtn"]').should('be.enabled');
    cy.get('[data-cy="projectCard_proj1"] [data-cy="moveProjUpBtn"]').should('be.enabled');
    cy.get('[data-cy="projectCard_proj1"] [data-cy="moveProjDownBtn"]').should('be.disabled');

    cy.get('[data-cy="projectCard_proj1"] [data-cy="moveProjUpBtn"]').click();
    cy.get('[data-cy="projectCard"]').should('have.length', 3).as('projects');
    cy.get('@projects').eq(0).should('contain.text', 'This is project 2');
    cy.get('@projects').eq(1).should('contain.text', 'This is project 1');
    cy.get('@projects').eq(2).should('contain.text', 'This is project 3');
    cy.get('[data-cy="projectCard_proj2"] [data-cy="moveProjUpBtn"]').should('be.disabled');
    cy.get('[data-cy="projectCard_proj2"] [data-cy="moveProjDownBtn"]').should('be.enabled');
    cy.get('[data-cy="projectCard_proj1"] [data-cy="moveProjUpBtn"]').should('be.enabled');
    cy.get('[data-cy="projectCard_proj1"] [data-cy="moveProjDownBtn"]').should('be.enabled');
    cy.get('[data-cy="projectCard_proj3"] [data-cy="moveProjUpBtn"]').should('be.enabled');
    cy.get('[data-cy="projectCard_proj3"] [data-cy="moveProjDownBtn"]').should('be.disabled');

    cy.get('[data-cy="projectCard_proj1"] [data-cy="moveProjUpBtn"]').click();
    cy.get('[data-cy="projectCard"]').should('have.length', 3).as('projects');
    cy.get('@projects').eq(0).should('contain.text', 'This is project 1');
    cy.get('@projects').eq(1).should('contain.text', 'This is project 2');
    cy.get('@projects').eq(2).should('contain.text', 'This is project 3');
    cy.get('[data-cy="projectCard_proj1"] [data-cy="moveProjUpBtn"]').should('be.disabled');
    cy.get('[data-cy="projectCard_proj1"] [data-cy="moveProjDownBtn"]').should('be.enabled');
    cy.get('[data-cy="projectCard_proj2"] [data-cy="moveProjUpBtn"]').should('be.enabled');
    cy.get('[data-cy="projectCard_proj2"] [data-cy="moveProjDownBtn"]').should('be.enabled');
    cy.get('[data-cy="projectCard_proj3"] [data-cy="moveProjUpBtn"]').should('be.enabled');
    cy.get('[data-cy="projectCard_proj3"] [data-cy="moveProjDownBtn"]').should('be.disabled');
  });

  it('project card stats', () => {
    cy.createProject(1);
    cy.createSubject(1, 1);
    cy.createSubject(1, 2);

    cy.createSkill(1, 1, 1);
    cy.createSkill(1, 1, 2);
    cy.createSkill(1, 2, 3);

    cy.createBadge(1, 1);
    cy.createProject(2);
    cy.createProject(3);
    cy.visit('/administrator');

    cy.get('[data-cy="projectCard_proj1"] [data-cy="pagePreviewCardStat_Subjects"] [data-cy="statNum"]').contains(2);
    cy.get('[data-cy="projectCard_proj1"] [data-cy="pagePreviewCardStat_Skills"] [data-cy="statNum"]').contains(3);
    cy.get('[data-cy="projectCard_proj1"] [data-cy="pagePreviewCardStat_Points"] [data-cy="statNum"]').contains(600);
    cy.get('[data-cy="projectCard_proj1"] [data-cy="pagePreviewCardStat_Badges"] [data-cy="statNum"]').contains(1);

    cy.get('[data-cy="projectCard_proj2"] [data-cy="pagePreviewCardStat_Subjects"] [data-cy="statNum"]').contains(0);
    cy.get('[data-cy="projectCard_proj2"] [data-cy="pagePreviewCardStat_Skills"] [data-cy="statNum"]').contains(0);
    cy.get('[data-cy="projectCard_proj2"] [data-cy="pagePreviewCardStat_Points"] [data-cy="statNum"]').contains(0);
    cy.get('[data-cy="projectCard_proj2"] [data-cy="pagePreviewCardStat_Badges"] [data-cy="statNum"]').contains(0);

    cy.get('[data-cy="projectCard_proj2"] [data-cy="pagePreviewCardStat_Subjects"] [data-cy="warning"]').should('not.exist');
    cy.get('[data-cy="projectCard_proj2"] [data-cy="pagePreviewCardStat_Skills"] [data-cy="warning"]').should('not.exist');
    cy.get('[data-cy="projectCard_proj2"] [data-cy="pagePreviewCardStat_Points"] [data-cy="warning"]').should('exist');
    cy.get('[data-cy="projectCard_proj2"] [data-cy="pagePreviewCardStat_Badges"] [data-cy="warning"]').should('not.exist');

  });

    it('When more than 10 projects then projects should be displayed in a table', () => {
        for (let i = 1; i <= 20; i += 1) {
            cy.request('POST', `/app/projects/MyNewtestProject${i}`, {
                projectId: `MyNewtestProject${i}`,
                name: `My New test Project ${i}`
            })
        }

        cy.intercept('GET', '/app/projects').as('loadProjects');
        cy.intercept('GET', '/app/userInfo').as('loadUserInfo');

        cy.visit('/administrator/');
        cy.wait('@loadUserInfo');
        cy.wait('@loadProjects');

        cy.get('[data-cy="projectsTable"]').should('exist')
        cy.get('[data-cy=skillsBTableTotalRows]').contains(20);
    });


>>>>>>> fdc068de
});
<|MERGE_RESOLUTION|>--- conflicted
+++ resolved
@@ -932,8 +932,6 @@
     cy.get('[data-cy="saveSettingsBtn"]').should('be.disabled');
   });
 
-<<<<<<< HEAD
-=======
   it('navigate to subjects by click on project name', () => {
     cy.createProject(1);
     cy.visit('/administrator')
@@ -1057,25 +1055,4 @@
 
   });
 
-    it('When more than 10 projects then projects should be displayed in a table', () => {
-        for (let i = 1; i <= 20; i += 1) {
-            cy.request('POST', `/app/projects/MyNewtestProject${i}`, {
-                projectId: `MyNewtestProject${i}`,
-                name: `My New test Project ${i}`
-            })
-        }
-
-        cy.intercept('GET', '/app/projects').as('loadProjects');
-        cy.intercept('GET', '/app/userInfo').as('loadUserInfo');
-
-        cy.visit('/administrator/');
-        cy.wait('@loadUserInfo');
-        cy.wait('@loadProjects');
-
-        cy.get('[data-cy="projectsTable"]').should('exist')
-        cy.get('[data-cy=skillsBTableTotalRows]').contains(20);
-    });
-
-
->>>>>>> fdc068de
 });
