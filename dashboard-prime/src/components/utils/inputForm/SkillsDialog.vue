--- conflicted
+++ resolved
@@ -75,7 +75,6 @@
 })
 const emit = defineEmits(['on-ok', 'on-cancel', 'confirm-cancel'])
 const focusState = useFocusState()
-<<<<<<< HEAD
 
 onMounted(() => {
   window.addEventListener('keydown', handleEscape);
@@ -85,9 +84,9 @@
   window.removeEventListener('keydown', handleEscape)
 })
 
-=======
+
 const themeHelper = useThemesHelper()
->>>>>>> a8991a71
+
 const onUpdateVisible = (newVal) => {
   if (!newVal) {
     emit('on-cancel', newVal)
