--- conflicted
+++ resolved
@@ -19,13 +19,8 @@
       <div class="m-0 p-0">
         <div class="text-white text-center badge badge-info" style="font-size: 1.7rem;"><i class="fas fa-medal"></i></div>
         <div class="d-inline-block ml-2 text-left">
-<<<<<<< HEAD
           <div>Achieved on <span class="text-dark skills-page-title-text-color" data-cy="achievementOn">{{ date | formatDate("MMMM Do YYYY") }}</span></div>
-          <div class="text-black-50 small skills-page-title-text-color" data-cy="timePassed">{{ date | relativeTime()  }}</div>
-=======
-          <div>Achieved on <span class="text-dark skills-page-title-text-color" data-cy="achievementOn">{{ date | moment("MMMM Do YYYY") }}</span></div>
-          <div class="text-muted small skills-page-title-text-color" data-cy="timePassed">{{ date | moment("from", "now")  }}</div>
->>>>>>> ce46cfcd
+          <div class="text-muted small skills-page-title-text-color" data-cy="timePassed">{{ date | relativeTime()  }}</div>
         </div>
       </div>
     </div>
